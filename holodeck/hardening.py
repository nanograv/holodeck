--- conflicted
+++ resolved
@@ -259,7 +259,6 @@
             Binary rate-of-change of eccentricity in units of [1/sec].
 
         """
-<<<<<<< HEAD
 
         if bin == None:
             # we are using old evolution class, supplying bin = None since we integrate all the 
@@ -279,22 +278,6 @@
             and binary masses are evolved through accretion
             Get total accretion rates """
         mdot = evo._acc.mdot_total(evo, bin, idx)
-=======
-        mass = evo.mass[:, step, :]
-        sepa = evo.sepa[:, step]
-        eccen = evo.eccen[:, step] if evo.eccen is not None else None
-
-        if evo._acc is None:
-            """ If no accretion modules is supplied, use an Eddington fraction for now """
-            # total_mass = mass[:,0] + mass[:,1]
-            accretion_instance = holo.accretion.Accretion(f_edd = self.f_edd, subpc=self.subpc)
-            mdot = accretion_instance.mdot_total(evo, step)
-        if evo._acc is not None:
-            """ An instance of the accretion class has been supplied,
-                and binary masses are evolved through accretion
-                Get total accretion rates """
-            mdot = evo._acc.mdot_total(evo, step)
->>>>>>> 0048ed73
 
         dadt, dedt = self._dadt_dedt(mass, sepa, eccen, mdot)
 
@@ -556,18 +539,12 @@
             If False: calculate R-bound using a velocity dispersion (constant in radius, from `gbh` instance).
 
         """
-<<<<<<< HEAD
         if not attenuate:
             log.warning("WARNING: `{attenuate=}` no-attenuation should be used with CAUTION --- NON-PHYSICAL RESULTS!")
 
         self._mmbulge = holo.relations.get_mmbulge_relation(mmbulge)
         self._msigma = holo.relations.get_msigma_relation(msigma)
         self._smhm = holo.relations.get_stellar_mass_halo_mass_relation(smhm)
-=======
-        self._mmbulge = relations.get_mmbulge_relation(mmbulge)
-        self._msigma = relations.get_msigma_relation(msigma)
-        self._smhm = relations.get_stellar_mass_halo_mass_relation(smhm)
->>>>>>> 0048ed73
         self._coulomb = coulomb
         self._attenuate = attenuate
         self._rbound_from_density = rbound_from_density
@@ -1826,14 +1803,8 @@
                 this_key_ab = 'e=%.2f_q=%.2f_ab_dot_ab_%s' %(e,q,torque_contribution)
                 mean_abdot_arr[i][j] = mean_ebdot_abdot[this_key_ab]
 
-<<<<<<< HEAD
         dadt_qe_interp = RectBivariateSpline(np.array(all_qs), np.array(all_es), np.array(mean_abdot_arr), kx = 1, ky = 1)
         self.dadt_interp = dadt_qe_interp
-=======
-        dadt_qe_interp = RectBivariateSpline(np.array(all_qs), np.array(all_es), np.array(mean_abdot_arr), kx=1, ky=1)
-        dadt = dadt_qe_interp.ev(mrat, eccen)
-        return dadt
->>>>>>> 0048ed73
 
         """Binary eccentricity rate of change from circumbinary disk torques.
 
@@ -1865,7 +1836,6 @@
                 this_key_eb = 'e=%.2f_q=%.2f_eb_dot_%s' %(e, q, torque_contribution)
                 mean_ebdot_arr[i][j] = mean_ebdot_abdot[this_key_eb]
 
-<<<<<<< HEAD
         dedt_qe_interp = RectBivariateSpline(np.array(all_qs), np.array(all_es), np.array(mean_ebdot_arr), kx = 1, ky = 1)
 
         self.dedt_interp = dedt_qe_interp
@@ -1877,10 +1847,6 @@
 
     def dedt(self, mrat, eccen):
         dedt = self.dedt_interp.ev(mrat, eccen)
-=======
-        dedt_qe_interp = RectBivariateSpline(np.array(all_qs), np.array(all_es), np.array(mean_ebdot_arr), kx=1, ky=1)
-        dedt = dedt_qe_interp.ev(mrat, eccen)
->>>>>>> 0048ed73
         return dedt
 
 
