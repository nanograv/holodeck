"""Empirical and phenomenological scaling relationships.

This module defines numerous classes and accessor methods to implement scaling relationships between
different empirical quantities, for example BH-Galaxy relations, or Stellar-Mass vs Halo-Mass
relations.  `abc` base classes are used to implement generic functionality, and define APIs while
subclasses are left to perform specific implementations.  In general most classes implement both
the forward and reverse versions of relationships (e.g. stellar-mass to halo-mass, and also
halo-mass to stellar-mass).  Reverse relationships are often interpolated over a grid.

Most of the relationships currently implemented are among three groups (and corresponding base
classes):

* **BH-Host Relations** (`_Host_Relation`): These produce mappings between host galaxy properties
  (e.g. bulge mass) and the properties of their black holes (i.e. BH mass).

  * **Mbh-Mbulge relations** ("M-Mbulge"; `_MMBulge_Relation`): mapping from host galaxy stellar
    bulge mass to black-hole mass.
  * **Mbh-Sigma relations** ("M-Sigma"; `_MSigma_Relation`): mapping from host galaxy velocity
    dispersion (sigma) to black-hole mass.

* **Density Profiles** (`_Density_Profile`): matter density as a function of spherical radius.
* **Stellar-Mass vs. Halo-Mass Relations** (`_StellarMass_HaloMass`): mapping from halo-mass to
  stellar-mass.

To-Do
-----
* Pass concentration-relation (or other method to calculate) to NFW classes on instantiation
* For redshift-dependent extensions to relations, use multiple-inheritance instead of repeating
  attributes.

References
----------
* [Behroozi2013]_ : Behroozi, Wechsler & Conroy 2013.
* [Guo2010]_ Guo, White, Li & Boylan-Kolchin 2010.
* [Klypin2016]_ Klypin et al. 2016.
* [KH2013]_ Kormendy & Ho 2013.
* [MM2013]_ McConnell & Ma 2013.
* [NFW1997]_ Navarro, Frenk & White 1997.

"""

import abc
from typing import Type, Union

import numpy as np
from numpy.typing import ArrayLike
import scipy as sp

from holodeck import cosmo, utils, log
from holodeck.constants import MSOL, NWTG, KMPERSEC


class _Host_Relation(abc.ABC):
    """Base class for general relationships between MBHs and their host galaxies.
    """

    _PROPERTIES = []    #: list of property names to retrieve from population instances.

    def get_host_properties(self, pop, copy=True) -> dict:
        """Get the host properties specified in the `_PROPERTIES` list of variable names.

        NOTE: if the `copy` flag is False, then values are returned by reference and the original
        values may be modified accidentally.  Use `copy=True` to avoid modifying values in place.
        Use `copy=False` carefully, when trying to avoid unnecessary memory duplication.

        Parameters
        ----------
        pop : `holodeck.population.Population` instance
            Binary population including necessary host properties.
        copy : bool, optional
            Copy the `pop` data into new arrays instead of returning references to original values.

        Returns
        -------
        vals : dict
            Values loaded from `pop`.  Names/keys correspond to `_PROPERTIES` strings.

        """
        func = np.copy if copy else (lambda xx: xx)
        try:
            vals = {var: func(getattr(pop, var)) for var in self._PROPERTIES}
        except Exception as err:
            msg = f"{self.__class__} failed to load properties from {pop}: {self._PROPERTIES}"
            log.error(msg)
            log.error(str(err))
            raise err

        return vals

    # ---- Abstract Methods : must be overridden in subclasses  ----

    @abc.abstractmethod
    def __init__(self, *args, **kwargs):
        return

    @abc.abstractmethod
    def mbh_from_host(self, pop, *args, **kwargs) -> np.ndarray:
        """Convert from abstract host galaxy properties to blackhole mass.

        The `pop` instance must contain the attributes required for this class's scaling relations.
        The required properties are stored in this class's `_PROPERTIES` attribute.

        Parameters
        ----------
        pop : `_Discrete_Population`,
            Population instance having the attributes required by this particular scaling relation.

        Returns
        -------
        mbh : ArrayLike
            Black hole mass.  [grams]

        """
        pass


# -----------------------------------------
# ----     M – Mbulge Relationships    ----
# -----------------------------------------


class _MMBulge_Relation(_Host_Relation):
    """Base class for implementing Mbh--Mbulge relationships, between MBH and their host galaxies.
    """

    _PROPERTIES = ['mbulge']

    def mbulge_from_mstar(self, mstar):
        """Calculate stellar bulge-mass given the total galaxy stellar mass.

        Multiplies `mstar` by the result of `self.bulge_mass_frac(mstar)`.

        Parameters
        ----------
        mstar : array_like,
            Galaxy total stellar mass.

        Returns
        -------
        array_like,
            Stellar bulge mass.

        """
        return self.bulge_mass_frac(mstar) * mstar

    # ---- Abstract Methods : must be overridden in subclasses  ----

    @abc.abstractmethod
    def dmstar_dmbh(self, mstar):
        """The partial derivative of stellar mass versus black-hole mass.

        Parameters
        ----------
        mstar : array_like,
            Host stellar-mass.

        Returns
        -------
        array_like,
            Jacobian term.

        """
        return

    @abc.abstractmethod
    def bulge_mass_frac(self, mstar):
        """Return the stellar-bulge mass fraction (M_bulge / M_star).

        Parameters
        ----------
        mstar : array_like,
            Host stellar-mass.

        Returns
        -------
        array_like,
            Bulge mass fraction.

        """
        return

    @abc.abstractmethod
    def mstar_from_mbulge(self, mbulge):
        """Convert from stellar-bulge mass to total stellar-mass.

        Parameters
        ----------
        mbulge : array_like
            Mass of the stellar bulge.  [grams]

        Returns
        -------
        mstar : array_like,
            Galaxy stellar mass.  [grams]

        """
        return

    @abc.abstractmethod
    def mbh_from_mbulge(self, *args, **kwargs) -> ArrayLike:
        """Convert from stellar-bulge mass to black-hole mass.

        Returns
        -------
        mbh : array_like,
            Mass of black hole.  [grams]

        """
        return

    def mbulge_from_mbh(self, *args, **kwargs) -> ArrayLike:
        """Convert from black-hole mass to stellar-bulge mass.

        Returns
        -------
        mbulge : array_like,
            Mass of stellar bulge.  [grams]

        """
        return


class MMBulge_Standard(_MMBulge_Relation):
    """Simple Mbh-Mbulge relation as a single power-law.

    Notes
    -----
    * Single power-law relationship between BH mass and Stellar-bulge mass.
      :math:`Mbh = M0 * (M_bulge/Mref)^plaw * 10^Normal(0, eps)`
    * Constant bulge mass-fraction relative to total stellar mass.
      :math:`M_bulge = f_bulge * M_star`

    """

    MASS_AMP = None
    MASS_AMP_LOG10 = 8.17   # log10(M/Msol)
    MASS_PLAW = 1.01
    MASS_REF = 1.0e11 * MSOL
    SCATTER_DEX = 0.3

    def __init__(self, mamp=None, mamp_log10=None, mplaw=None, mref=None, bulge_mfrac=0.615, scatter_dex=None):
        if (self.MASS_AMP_LOG10 is not None) == (self.MASS_AMP is not None):
            err = "One of `MASS_AMP_LOG10` _or_ `MASS_AMP` must be set!"
            log.exception(err)
            raise ValueError(err)

        if (mamp is None) and (mamp_log10 is None):
            mamp_log10 = self.MASS_AMP_LOG10
            mamp = self.MASS_AMP
        if mplaw is None:
            mplaw = self.MASS_PLAW
        if mref is None:
            mref = self.MASS_REF
        if scatter_dex is None:
            scatter_dex = self.SCATTER_DEX

        mamp, _ = utils._parse_val_log10_val_pars(mamp, mamp_log10, MSOL, 'mamp', only_one=True)

        self._mamp = mamp     #: Mass-Amplitude [grams]
        self._mplaw = mplaw   #: Mass Power-law index
        self._mref = mref     #: Reference Mass (argument normalization)
        self._bulge_mfrac = bulge_mfrac
        self._scatter_dex = scatter_dex
        return

    def bulge_mass_frac(self, mstar):
        return self._bulge_mfrac

    def mbh_from_host(self, pop, scatter) -> ArrayLike:
        host = self.get_host_properties(pop)
        mbulge = host['mbulge']
        return self.mbh_from_mbulge(mbulge, scatter=scatter)

    def mbh_from_mbulge(self, mbulge, scatter):
        """Convert from stellar-bulge mass to black-hole mass.

        Parameters
        ----------
        mbulge : array_like,
            Stellar bulge-mass of host galaxy.  [grams]
        scatter : bool,
            Whether or not to include scatter in scaling relationship.
            Uses `self._scatter_dex` attribute.

        Returns
        -------
        mbh : array_like,
            Mass of black hole.  [grams]

        """
        scatter_dex = self._scatter_dex if scatter else None
        mbh = _log10_relation(mbulge, self._mamp, self._mplaw, scatter_dex, x0=self._mref)
        return mbh

    def mbulge_from_mbh(self, mbh, scatter):
        """Convert from black-hole mass to stellar-bulge mass.

        Parameters
        ----------
        mbh : array_like,
            Mass of black hole.  [grams]
        scatter : bool,
            Whether or not to include scatter in scaling relationship.
            Uses `self._scatter_dex` attribute.

        Returns
        -------
        mbulge : array_like,
            Mass of stellar bulge.  [grams]
        """
        scatter_dex = self._scatter_dex if scatter else None
        mbulge = _log10_relation_reverse(mbh, self._mamp, self._mplaw, scatter_dex, x0=self._mref)
        return mbulge

    def mstar_from_mbulge(self, mbulge):
        """Convert from stellar bulge-mass to black-hole mass.

        Parameters
        ----------
        mbulge : array_like,
            Stellar bulge-mass of host galaxy.  [grams]
        scatter : bool,
            Whether or not to include scatter in scaling relationship.
            Uses `self._scatter_dex` attribute.

        Returns
        -------
        mbh : array_like,
            Mass of black hole.  [grams]

        """
        return mbulge / self._bulge_mfrac

    def mbh_from_mstar(self, mstar, scatter):
        """Convert from total stellar mass to black-hole mass.

        Parameters
        ----------
        mstar : array_like,
            Total stellar mass of host galaxy.  [grams]
        scatter : bool,
            Whether or not to include scatter in scaling relationship.
            Uses `self._scatter_dex` attribute.

        Returns
        -------
        mbh : array_like,
            Mass of black hole.  [grams]

        """
        mbulge = self.mbulge_from_mstar(mstar)
        return self.mbh_from_mbulge(mbulge, scatter)

    def mstar_from_mbh(self, mbh, scatter):
        """Convert from black-hole mass to total stellar mass.

        Parameters
        ----------
        mbh : array_like,
            Mass of black hole.  [grams]
        scatter : bool,
            Whether or not to include scatter in scaling relationship.
            Uses `self._scatter_dex` attribute.

        Returns
        -------
        array_like,
            Total stellar mass of host galaxy.  [grams]

        """
        mbulge = self.mbulge_from_mbh(mbh, scatter)
        return self.mstar_from_mbulge(mbulge)

    def dmstar_dmbh(self, mstar):
        """Calculate the partial derivative of stellar mass versus BH mass :math:`d M_star / d M_bh`.

        .. math::
            d M_star / d M_bh  =  [d M_star / d M_bulge] * [d M_bulge / d M_bh] \\
                               =  [1/f_bulge] * [M_bulge / (plaw * M_bh)]

        Parameters
        ----------
        mstar : array_like,
            Total stellar mass of galaxy.  [grams]

        Returns
        -------
        deriv : array_like,
            Jacobian term.

        """
        plaw = self._mplaw
        fbulge = self._bulge_mfrac
        mbulge = mstar * fbulge
        mbh = self.mbh_from_mbulge(mbulge, scatter=False)
        deriv = mstar / (plaw * mbh)
        return deriv


class MMBulge_KH2013(MMBulge_Standard):
    """Mbh-MBulge Relation, single power-law, from Kormendy & Ho 2013.

    Values taken from [KH2013]_ Eq.10.

    """
    MASS_AMP = 0.49 * 1e9 * MSOL      # 0.49 + 0.06 - 0.05   in units of [Msol]
    MASS_AMP_LOG10 = None
    MASS_REF = MSOL * 1e11            # 1e11 Msol
    MASS_PLAW = 1.17                  # 1.17 ± 0.08
    SCATTER_DEX = 0.28                # scatter stdev in dex


class MMBulge_MM2013(MMBulge_Standard):
    """Mbh-MBulge Relation from McConnell & Ma 2013

    [MM2013]_ Eq. 2, with values taken from Table 2 ("Dynamical masses", first row, "MPFITEXY")

    """
    MASS_AMP = None
    MASS_AMP_LOG10 = 8.46    # 8.46 ± 0.08   in units of [Msol]
    MASS_REF = MSOL * 1e11            # 1e11 Msol
    MASS_PLAW = 1.05                  # 1.05 ± 0.11
    SCATTER_DEX = 0.34


# ----     M – Mbulge & Redshift Relationships    ----


class MMBulge_Redshift(MMBulge_Standard):
    """Mbh-Mbulge relation with an additional redshift power-law dependence.

    Provides black hole mass as a function of galaxy bulge mass and redshift with a normalization
    that depends on redshift. zplaw=0 (default) is identical to MMBulge_Standard.
    mamp = mamp0 * (1 + z)**zplaw

    TODO: make sure all of the inherited methods from `MMBulge_Standard` are appropriate for
          redshift dependencies!!  In particular, check `dmstar_dmbh`

    """

    MASS_AMP = 3.0e8 * MSOL
    MASS_AMP_LOG10 = None
    MASS_PLAW = 1.0
    MASS_REF = 1.0e11 * MSOL
    SCATTER_DEX = 0.0
    Z_PLAW = 0.0

    _PROPERTIES = ['mbulge', 'redz']

    def __init__(self, *args, zplaw=None, **kwargs):
        super().__init__(*args, **kwargs)

        if zplaw is None:
            zplaw = self.Z_PLAW

        self._zplaw = zplaw
        return

    def mbh_from_host(self, pop, scatter):
        host = self.get_host_properties(pop, copy=False)
        mbulge = host['mbulge']    # shape (N, 2)
        redz = host['redz']        # shape (N,)
        return self.mbh_from_mbulge(mbulge, redz, scatter=scatter)

    def mbh_from_mbulge(self, mbulge, redz, scatter):
        scatter_dex = self._scatter_dex if scatter else None
        # Broadcast `redz` to match shape of `mbulge`, if needed
        # NOTE: this will work for (N,) ==> (N,)    or   (N,) ==> (N,X)
        redz = np.broadcast_to(redz, mbulge.T.shape).T
        zmamp = self._mamp * (1.0 + redz)**self._zplaw
        mbh = _log10_relation(mbulge, zmamp, self._mplaw, scatter_dex, x0=self._mref)
        return mbh

    def mbulge_from_mbh(self, mbh, redz, scatter):
        scatter_dex = self._scatter_dex if scatter else None
        zmamp = self._mamp * (1.0 + redz)**self._zplaw
        mbulge = _log10_relation_reverse(mbh, zmamp, self._mplaw, scatter_dex, x0=self._mref)
        return mbulge

    def mbh_from_mstar(self, mstar, redz, scatter):
        mbulge = self.mbulge_from_mstar(mstar)
        return self.mbh_from_mbulge(mbulge, redz, scatter)

    def mstar_from_mbh(self, mbh, redz, scatter):
        mbulge = self.mbulge_from_mbh(mbh, redz, scatter)
        return self.mstar_from_mbulge(mbulge)

    def dmstar_dmbh(self, mstar, redz):
        plaw = self._mplaw
        fbulge = self._bulge_mfrac
        mbulge = mstar * fbulge
        mbh = self.mbh_from_mbulge(mbulge, redz, scatter=False)
        deriv = mbulge / (fbulge * plaw * mbh)
        return deriv


class MMBulge_Redshift_MM2013(MMBulge_Redshift):
    """Mbh-MBulge Relation from McConnell & Ma 2013 for z=0 plus redshift evolution of the normalization

    BUG/FIX: use multiple-inheritance for this

    [MM2013]_ Eq. 2, with values taken from Table 2 ("Dynamical masses", first row, "MPFITEXY")

    """
    MASS_AMP_LOG10 = 8.46    # 8.46 ± 0.08   in units of [Msol]
    MASS_AMP = None
    MASS_REF = MSOL * 1e11            # 1e11 Msol
    MASS_PLAW = 1.05                  # 1.05 ± 0.11
    SCATTER_DEX = 0.34
    Z_PLAW = 0.0


<<<<<<< HEAD
def get_mmbulge_relation(mmbulge=None):
    return utils._get_subclass_instance(mmbulge, MMBulge_MM13, _MMBulge_Relation)
=======
class MMBulge_Redshift_KH2013(MMBulge_Redshift):
    """Mbh-MBulge Relation from Kormendy & Ho 2013, w/ optional redshift evolution of normalization.

    BUG/FIX: use multiple-inheritance for this

    Values taken from [KH2013] Eq.10 (pg. 61 of PDF, "571" of ARAA)
    """
    MASS_AMP = 0.49 * 1e9 * MSOL   # 0.49 + 0.06 - 0.05   in units of [Msol]
    MASS_AMP_LOG10 = None
    MASS_REF = MSOL * 1e11            # 1e11 Msol
    MASS_PLAW = 1.17                  # 1.17 ± 0.08
    SCATTER_DEX = 0.28
    Z_PLAW = 0.0


def get_mmbulge_relation(mmbulge: Union[_MMBulge_Relation, Type[_MMBulge_Relation]] = None) -> _MMBulge_Relation:
    """Return a valid Mbh-Mbulge instance.

    Parameters
    ----------
    mmbulge : None or (type or instance of `_MMBulge_Relation`),
        If `None`, then a default M-Mbulge relation is returned.  Otherwise, the type is checked
        to make sure it is a valid instance of an `_MMBulge_Relation`.

    Returns
    -------
    _MMBulge_Relation
        Instance of an Mbh-Mbulge relationship.

    """
    return utils._get_subclass_instance(mmbulge, MMBulge_KH2013, _MMBulge_Relation)
>>>>>>> c3cfca18


# ----------------------------------------
# ----     M – Sigma Relationships    ----
# ----------------------------------------


class _MSigma_Relation(_Host_Relation):
    """Base class for 'M-Sigma relations' between BH mass and host velocity dispersion.
    """

    _PROPERTIES = ['vdisp']

    # @abc.abstractmethod
    # def dmbh_dsigma(self, sigma):
    #     pass

    @abc.abstractmethod
    def mbh_from_vdisp(self, vdisp, scatter):
        pass

    @abc.abstractmethod
    def vdisp_from_mbh(self, mbh, scatter):
        pass


class MSigma_Standard(_MSigma_Relation):
    """Simple M-sigma relation (BH mass vs. host velocity dispersion) as a single power-law.

    Notes
    -----
    * Single power-law relationship between BH mass and Stellar-bulge mass.
      :math:`Mbh = M0 * (sigma/sigma_ref)^plaw * 10^Normal(0, eps)`

    """

    MASS_AMP = 1.0e8 * MSOL
    MASS_PLAW = 4.24
    SIGMA_REF = 200.0 * KMPERSEC
    SCATTER_DEX = 0.0

    def __init__(self, mamp=None, mplaw=None, sigmaref=None, scatter_dex=None):
        if mamp is None:
            mamp = self.MASS_AMP
        if mplaw is None:
            mplaw = self.MASS_PLAW
        if sigmaref is None:
            sigmaref = self.SIGMA_REF
        if scatter_dex is None:
            scatter_dex = self.SCATTER_DEX

        self._mamp = mamp   # Mass-Amplitude [grams]
        self._mplaw = mplaw   # Mass Power-law index
        self._sigmaref = sigmaref   # Reference Sigma (argument normalization)
        self._scatter_dex = scatter_dex
        return

    def mbh_from_host(self, pop, scatter):
        host = self.get_host_properties(pop, copy=False)
        vdisp = host['vdisp']    # shape (N, 2)
        return self.mbh_from_vdisp(vdisp, scatter=scatter)

    def mbh_from_vdisp(self, vdisp, scatter):
        """Convert from host galaxy stellar velocity dispersion to black-hole mass.

        Parameters
        ----------
        vdisp : array_like,
            Host-galaxy velocity dispersion.  [cm/s].
        scatter : bool,
            Whether or not to include scatter in scaling relationship.
            Uses `self._scatter_dex` attribute.

        Returns
        -------
        mbh : array_like,
            Mass of black hole.  [grams]

        """
        scatter_dex = self._scatter_dex if scatter else None
        mbh = _log10_relation(vdisp, self._mamp, self._mplaw, scatter_dex, x0=self._sigmaref)
        return mbh

    def vdisp_from_mbh(self, mbh, scatter):
<<<<<<< HEAD
        """
        """
        scatter_dex = self._scatter_dex if scatter else None
        vdisp = _log10_relation_reverse(mbh, self._mamp, self._mplaw, scatter_dex, x0=self._sigmaref)
        return vdisp

    def dmbh_dsigma(self, sigma):
        # Is this needed? I don't know
        return None
=======
        """Convert from black-hole mass to host galaxy stellar velocity dispersion.
>>>>>>> c3cfca18

        Parameters
        ----------
        mbh : array_like,
            Mass of black hole.  [grams]
        scatter : bool,
            Whether or not to include scatter in scaling relationship.
            Uses `self._scatter_dex` attribute.

        Returns
        -------
        vdisp : array_like,
            Host-galaxy velocity dispersion.  [cm/s].

        """
        scatter_dex = self._scatter_dex if scatter else None
        vdisp = _log10_relation_reverse(mbh, self._mamp, self._mplaw, scatter_dex, x0=self._sigmaref)
        return vdisp

    # def dmbh_dsigma(self, sigma):
    #     # Is this needed? I don't know
    #     return None


class MSigma_MM2013(MSigma_Standard):
    """Mbh-Sigma Relation from McConnell & Ma 2013.

    [MM2013]_ Eq. 2, with values taken from Table 2 ("M-sigma all galaxies", first row, "MPFITEXY")
    """

    MASS_AMP = MSOL * 10.0 ** 8.32    # 8.32 ± 0.05   in units of [Msol]
    SIGMA_REF = KMPERSEC * 200.0      # 200 km/s
    MASS_PLAW = 5.64                  # 5.64 ± 0.32
    SCATTER_DEX = 0.38


class MSigma_KH2013(MSigma_Standard):
    """Mbh-Sigma Relation from Kormendy & Ho 2013.

    [KH2013]_ Eq. 10, (pg. 65 of PDF, "575" of ARAA)
    """

    MASS_AMP = MSOL * 10.0 ** 8.46    # 8.46 ± 0.07   in units of [Msol]
    SIGMA_REF = KMPERSEC * 200.0      # 200 km/s
    MASS_PLAW = 4.26                  # 4.26 ± 0.44
    SCATTER_DEX = 0.30


<<<<<<< HEAD
def get_msigma_relation(msigma=None):
    return utils._get_subclass_instance(msigma, MSigma_MM13, _MSigma_Relation)


def _add_scatter(vals, eps_dex):
    """Add scatter to array values.
=======
def get_msigma_relation(msigma: Union[_MSigma_Relation, Type[_MSigma_Relation]] = None) -> _MSigma_Relation:
    """Return a valid M-sigma (BH Mass vs. host galaxy velocity dispersion) instance.

    Parameters
    ----------
    msigma : None or (class or instance of `_MSigma_Relation`),
        If `None`, then a default M-sigma relation is returned.  Otherwise, the type is checked
        to make sure it is a valid instance of an `_MSigma_Relation`.

    Returns
    -------
    _MSigma_Relation
        Instance of an Mbh-sigma relationship.

>>>>>>> c3cfca18
    """
    return utils._get_subclass_instance(msigma, MSigma_KH2013, _MSigma_Relation)


def _add_scatter(vals: ArrayLike, eps: ArrayLike) -> ArrayLike:
    """Add scatter to the input values with a given standard deviation.

    Parameters
    ----------
    vals : ArrayLike
        Values that scatter should be added to.
    eps : ArrayLike
        Standard deviation of the scatter that should be added.
        This must either be a single `float` value, or an ArrayLike broadcastable against `vals`.

    Returns
    -------
    vals : ArrayLike
        Values with added scatter.

    """
    eps = None if (eps is False) else eps
    if (eps is not None):
        shp = np.shape(vals)
        # for a scalar value of `eps` draw from a zero-averaged normal distribution with that stdev
        if np.isscalar(eps):
            eps = np.random.normal(0.0, eps, size=shp)
        else:
            eps = np.random.normal(0.0, eps)

        # else:
        #     err = f"Shape of `eps` ({np.shape(eps)}) does not match input values ({shp})!"
        #     log.exception(err)
        #     raise TypeError(err)

        vals = vals + eps

    return vals


def _log10_relation(xx, amp, plaw, eps_dex, x0=1.0):
    """Calculate the forward output of a standard base-10 power-law scaling relationship.

    :math:`y = amp * (xx/x0)^plaw * 10^Normal(0, e)`

    Parameters
    ----------
    xx : scalar or array_like,
        Input arguments for scaling relationship.
    amp : scalar or array_like,
        Amplitude (in linear space) of scaling relationship, in desired units (e.g. grams).
    plaw : scalar or array_like,
        Power-law index of scaling relationship.
    eps_dex : `None` or `False` or scalar or array_like,
        Scatter (in dex, i.e. log10 space) for the relationship.
        If `False` or `None`, no scatter is added (the same as a value of 0.0).
    x0 : scalar or array_like,
        Units/normalization of input values.

    Returns
    -------
    yy : array_like,
        Output values with the same shape as the input `xx`.

    """
    yy = np.log10(xx/x0) * plaw

    # Add scatter to scaling relationship based on given specification in `eps_dex`
    yy = _add_scatter(yy, eps_dex)

    # Convert from dex to actual values
    yy = amp * np.power(10.0, yy)
    return yy


def _log10_relation_reverse(yy, amp, plaw, eps_dex, x0=1.0):
    """Calculate the reverse of a standard base-10 power-law scaling relationship.

    From the standard expression, take as input `y` and return `x`:
    :math:`y = amp * (xx/x0)^plaw * 10^Normal(0, e)`

    NOTE: the scatter (`eps_dex`) adds *additional* variance, instead of removing it.

    Parameters
    ----------
    yy : scalar or array_like,
        Arguments to be reversed.  This would be the 'output' of the standard forward relation.
    amp : scalar or array_like,
        Amplitude (in linear space) of scaling relationship, in desired units (e.g. grams).
    plaw : scalar or array_like,
        Power-law index of scaling relationship.
    eps_dex : `None` or `False` or scalar or array_like,
        Scatter (in dex, i.e. log10 space) for the relationship.
        If `False` or `None`, no scatter is added (the same as a value of 0.0).
    x0 : scalar or array_like,
        Units/normalization of input values.

    Returns
    -------
    xx : array_like,
        Values that would be the 'inputs' for the standard forward relationship.

    """
    xx = np.log10(yy/amp)

    # Add scatter to scaling relationship based on given specification in `eps_dex`
    xx = _add_scatter(xx, eps_dex)

    xx = (1.0 / plaw) * xx
    # Convert from dex to actual values
    xx = x0 * np.power(10.0, xx)
    return xx


# =================================================================================================
# ====                              Density Profiles & Relations                               ====
# =================================================================================================


class Klypin_2016:
    """Class to calculate dark matter halo 'concentration' parameters based on [Klypin2016]_.

    This class does not need to be instantiated, all methods are class methods, simply call
    ``Klypin_2016.concentration()``.

    Interpolate between redshifts and masses to find DM halo concentrations.
    [Klypin2016]_ Eq. 24 & Table 2.

    """
    _redz = [0.00e+00, 3.50e-01, 5.00e-01, 1.00e+00, 1.44e+00,
             2.15e+00, 2.50e+00, 2.90e+00, 4.10e+00, 5.40e+00]
    _c0 = [7.40e+00, 6.25e+00, 5.65e+00, 4.30e+00, 3.53e+00,
           2.70e+00, 2.42e+00, 2.20e+00, 1.92e+00, 1.65e+00]
    _gamma = [1.20e-01, 1.17e-01, 1.15e-01, 1.10e-01, 9.50e-02,
              8.50e-02, 8.00e-02, 8.00e-02, 8.00e-02, 8.00e-02]
    _mass0 = [5.50e+05, 1.00e+05, 2.00e+04, 9.00e+02, 3.00e+02,
              4.20e+01, 1.70e+01, 8.50e+00, 2.00e+00, 3.00e-01]

    _interp = lambda xx, yy: sp.interpolate.interp1d(xx, yy, kind='linear', fill_value='extrapolate')
    _zz = np.log10(1 + np.array(_redz))
    _lin_interp_c0 = _interp(_zz, np.log10(_c0))
    _lin_interp_gamma = _interp(_zz, np.log10(_gamma))
    _lin_interp_mass0 = _interp(_zz, np.log10(_mass0)+np.log10(1e12 * MSOL / cosmo.h))

    @classmethod
    def _c0(cls, redz):
        xx = np.log10(1 + redz)
        yy = np.power(10.0, cls._lin_interp_c0(xx))
        return yy

    @classmethod
    def _gamma(cls, redz):
        xx = np.log10(1 + redz)
        yy = np.power(10.0, cls._lin_interp_gamma(xx))
        return yy

    @classmethod
    def _mass0(cls, redz):
        xx = np.log10(1 + redz)
        yy = np.power(10.0, cls._lin_interp_mass0(xx))
        return yy

    @classmethod
    def concentration(cls, mhalo: ArrayLike, redz: ArrayLike) -> ArrayLike:
        """Return the halo concentration for the given halo mass and redshift.

        Parameters
        ----------
        mhalo : ArrayLike
            Halo mass.  [grams]
        redz : ArrayLike
            Redshift.

        Returns
        -------
        conc : ArrayLike
            Halo concentration parameters.  []

        """
        c0 = cls._c0(redz)
        gamma = cls._gamma(redz)
        mass0 = cls._mass0(redz)
        f1 = np.power(mhalo/(1e12*MSOL/cosmo.h), -gamma)
        f2 = 1 + np.power(mhalo/mass0, 0.4)
        conc = c0 * f1 * f2
        return conc


class _Density_Profile(abc.ABC):
    """Base class for implementing an arbitrary radial density profile (typically of galaxies).
    """

    @abc.abstractmethod
    def density(self, rads: ArrayLike, *args, **kwargs) -> ArrayLike:
        """Return the density at the given radii.

        Parameters
        ----------
        rads : ArrayLike
            Desired radial distances.  [cm]

        Returns
        -------
        density : ArrayLike
            Densities at the given radii.  [g/cm^3]

        """

    @classmethod
    def time_dynamical(cls, rads, *args, **kwargs):
        """Return the dynamical time, defined as :math:`(G M_enc / r^3) ^ -1/2 = r / v_circ`.

        Parameters
        ----------
        rads : ArrayLike
            Desired radial distances.  [cm]

        Returns
        -------
        tden : ArrayLike
            Dynamical times at the given radii.  [sec]

        """
        tdyn = rads / cls.velocity_circular(rads, *args, **kwargs)
        return tdyn

    @abc.abstractmethod
    def mass(cls, rads, *args, **kwargs):
        """Calculate the mass enclosed out to the given radii.

        Parameters
        ----------
        rads : ArrayLike
            Desired radial distances.  [cm]

        Returns
        -------
        mass : ArrayLike
            Enclosed masses at the given radii.  [gram]

        """
        pass

    '''
    @classmethod
    def mass(cls, rads, *args, **kwargs):
        dens = cls.density(rads, *args, **kwargs)
        yy = 4*np.pi*rads**2 * dens
        mass = utils.trapz_loglog(yy, rads)
        m0 = dens[0] * (4.0/3.0) * np.pi * rads[0] ** 3
        mass = np.concatenate([[m0], mass + m0])
        return mass
    '''

    @classmethod
    def velocity_circular(cls, rads, *args, **kwargs):
        """Circular velocity, defined as :math:`(G M_enc / r) ^ 1/2`.

        Parameters
        ----------
        rads : ArrayLike
            Desired radial distances.  [cm]

        Returns
        -------
        velo : ArrayLike
            Velocities at the given radii.  [cm/s]

        """
        mass = cls.mass(rads, *args, **kwargs)
        velo = NWTG * mass / rads
        velo = velo ** 0.5
        return velo


class NFW(_Density_Profile):
    """Navarro, Frank & White dark-matter density profile from [NFW1997]_.
    """

    @staticmethod
    def density(rads: ArrayLike, mhalo: ArrayLike, redz: ArrayLike) -> ArrayLike:
        """NFW DM Density profile.

        Parameters
        ----------
        rads : ArrayLike
            Target radial distances.  [cm]
        mhalo : ArrayLike
            Halo mass.  [grams]
        redz : ArrayLike
            Redshift.    []

        Returns
        -------
        dens : ArrayLike
            Densities at the given radii.  [g/cm^3]

        """
        rho_s, rs = NFW._nfw_rho_rad(mhalo, redz)
        dens = rads / rs
        dens = dens * np.square(1 + dens)
        dens = rho_s / dens
        return dens

    @staticmethod
    def mass(rads: ArrayLike, mhalo: ArrayLike, redz: ArrayLike) -> ArrayLike:
        """DM mass enclosed at the given radii from an NFW profile.

        Parameters
        ----------
        rads : ArrayLike
            Target radial distances.  [cm]
        mhalo : ArrayLike
            Halo mass.  [gram]
        redz : ArrayLike
            Redshift.    []

        Returns
        -------
        mass : ArrayLike
            Mass enclosed within the given radii.  [gram]

        """
        rads, mhalo, redz = np.broadcast_arrays(rads, mhalo, redz)
        # Get Halo concentration
        rho_s, rs = NFW._nfw_rho_rad(mhalo, redz)
        # NOTE: Expression causes numerical problems for rads/rs <~ 1e-8
        # only use proper analytic expression in safe regime ("hi")
        # use small radius approximation for unsafe regime ("lo")
        lo = (rads/rs < 1e-6)
        hi = ~lo
        xx = (rs[hi] + rads[hi]) / rs[hi]
        xx = np.log(xx) + 1.0/xx - 1.0
        mass = np.zeros_like(rads)
        mass[hi] = 4.0 * np.pi * rho_s[hi] * rs[hi]**3 * xx
        mass[lo] = 2.0 * np.pi * rho_s[lo] * rads[lo]**2 * rs[lo]
        return mass

    @staticmethod
    def _concentration(mhalo, redz):
        return Klypin_2016.concentration(mhalo, redz)

    @staticmethod
    def _nfw_rho_rad(mhalo, redz):
        """Return the DM halo parameters for characteristic density and halo scale radius.

        Parameters
        ----------
        mhalo : ArrayLike
            Halo mass.  [grams]
        redz : ArrayLike
            Redshift.

        Returns
        -------
        rho_s : ArrayLike
            DM halo characteristic density.   [g/cm^3]
        rs : ArrayLike
            Scale radius of the DM halo.  [cm]

        """
        conc = NFW._concentration(mhalo, redz)
        log_c_term = np.log(1 + conc) - conc/(1+conc)

        # Critical over-density
        delta_c = (200/3) * (conc**3) / log_c_term
        # NFW density (*not* the density at the characteristic-radius)
        rho_s = cosmo.critical_density(redz).cgs.value * delta_c
        # scale-radius
        rs = mhalo / (4*np.pi*rho_s*log_c_term)
        rs = np.power(rs, 1.0/3.0)
        return rho_s, rs

    @staticmethod
    def radius_scale(mhalo: ArrayLike, redz: ArrayLike) -> ArrayLike:
        """Return the DM-halo scale radius.

        Parameters
        ----------
        mhalo : ArrayLike
            Halo mass.  [grams]
        redz : ArrayLike
            Redshift.

        Returns
        -------
        rs : ArrayLike
            Scale radius of the DM halo.  [cm]

        """
        rs = NFW._nfw_rho_rad(mhalo, redz)[1]
        return rs

    @staticmethod
    def density_characteristic(mhalo: ArrayLike, redz: ArrayLike) -> ArrayLike:
        """Return the DM halo parameters for characteristic density.

        Parameters
        ----------
        mhalo : ArrayLike
            Halo mass.  [grams]
        redz : ArrayLike
            Redshift.

        Returns
        -------
        rho_s : ArrayLike
            DM halo characteristic density.   [g/cm^3]

        """
        rs = NFW._nfw_rho_rad(mhalo, redz)[0]
        return rs


# =================================================================================================
# ====                             Stellar-Mass Halo-Mass Relation                             ====
# =================================================================================================


class _StellarMass_HaloMass(abc.ABC):
    """Base class for a general one-parameter Stellar-Mass vs Halo-Mass relation.

    Uses log-linear interpolation of a pre-calculated grid to calculate halo mass from stellar mass.

    """

    _NUM_GRID = 200              #: grid size
    _MHALO_GRID_EXTR = [7, 20]   #: extrema for the halo mass grid [log10(M/Msol)]

    def __init__(self):
        self._mhalo_grid = np.logspace(*self._MHALO_GRID_EXTR, self._NUM_GRID) * MSOL
        self._mstar = self.stellar_mass(self._mhalo_grid)

        xx = np.log10(self._mstar / MSOL)
        yy = np.log10(self._mhalo_grid / MSOL)
        self._mhalo_from_mstar = sp.interpolate.interp1d(xx, yy, kind='linear', bounds_error=False, fill_value=np.nan)
        return

    @abc.abstractmethod
    def stellar_mass(self, *args, **kwargs) -> np.ndarray:
        """Calculate the stellar-mass for the given halo mass.

        Parameters
        ----------
        mhalo : ArrayLike
            Halo mass.  [gram]

        Returns
        -------
        mstar : ArrayLike
            Stellar mass.  [gram]

        """
        pass

    def halo_mass(self, mstar: ArrayLike) -> np.ndarray:
        """Calculate the stellar-mass for the given halo mass.

        Parameters
        ----------
        mstar : ArrayLike
            Stellar mass.  [gram]

        Returns
        -------
        mhalo : ArrayLike
            Halo mass.  [gram]

        """
        ynew = MSOL * 10.0 ** self._mhalo_from_mstar(np.log10(mstar/MSOL))
        return ynew


class _StellarMass_HaloMass_Redshift(_StellarMass_HaloMass):
    """Base class for a Stellar-Mass vs Halo-Mass relation including redshift dependence.

    Uses interpolation of a pre-calculated grid to calculate halo mass from stellar mass and redz.

    """

    _REDZ_GRID_EXTR = [0.0, 10.0]     #: edges of the parameter space in redshift
    _MSTAR_GRID_EXTR = [5.0, 14.0]    #: edges of the parameter space in stellar-mass [log10(M/Msol)]

    def __init__(self, extend_nearest=True):
        self._mhalo_grid = np.logspace(*self._MHALO_GRID_EXTR, self._NUM_GRID) * MSOL   # shape (H,)
        self._redz_grid = np.linspace(*self._REDZ_GRID_EXTR, self._NUM_GRID+2)          # shape (Z,)
        mhalo = self._mhalo_grid[:, np.newaxis]
        redz = self._redz_grid[np.newaxis, :]
        # Calculate stellar-mass given the grid of halo-mass and redshift
        # Shape (H, Z)
        self._mstar = self.stellar_mass(mhalo, redz)  # units of [gram]

        # ---- Construct interpolator to go from (mstar, redz) ==> (mhalo)

        # first: convert data to grid of (mstar, redz) ==> (mhalo)
        mstar = np.log10(self._mstar / MSOL)
        # store the normal shape (H, Z)
        shape = mstar.shape
        # convert from (H, Z) ==> (H*Z,)
        mstar_rav = mstar.ravel()
        # Get grids for halo-mass and redshift, (H, Z) ==> (H*Z,)
        redz = self._redz_grid
        mhalo = np.log10(self._mhalo_grid / MSOL)
        mhalo_ravel, redz_ravel = np.meshgrid(mhalo, redz, indexing='ij')
        redz_ravel, mhalo_ravel = [bc.ravel() for bc in [redz_ravel, mhalo_ravel]]

        mstar_out_extr = [mstar_rav.min(), mstar_rav.max()]
        if self._MSTAR_GRID_EXTR is not None:
            extr = self._MSTAR_GRID_EXTR
            if extr[0] < mstar_out_extr[0] or extr[1] > mstar_out_extr[1]:
                log.debug("using wider range of stellar-mass than calculated from halo-mass grid!")
                log.debug(f"\tmstar(mhalo) = [{mstar_out_extr[0]:.2e}, {mstar_out_extr[1]:.2e}]")
                log.debug(f"\tmstar grid   = [{extr[0]:.2e}, {extr[1]:.2e}]")

            mstar_out_extr = extr

        xx = np.linspace(*mstar_out_extr, shape[0])

        self._mstar_grid = MSOL * (10.0 ** xx)
        self._mhalo = MSOL * (10.0 ** mhalo_ravel.reshape(shape))
        yy = redz
        xg, yg = np.meshgrid(xx, yy, indexing='ij')
        self._xx = xx    # NOTE: these are being stored for debugging/diagnostics
        self._yy = yy    # NOTE: these are being stored for debugging/diagnostics
        self._aa = mstar_rav    # NOTE: these are being stored for debugging/diagnostics
        self._bb = redz_ravel    # NOTE: these are being stored for debugging/diagnostics
        self._cc = mhalo_ravel    # NOTE: these are being stored for debugging/diagnostics

        grid = sp.interpolate.griddata((mstar_rav, redz_ravel), mhalo_ravel, (xg, yg))
        bads = ~np.isfinite(grid)
        if np.any(bads):
            if extend_nearest:
                backup = sp.interpolate.NearestNDInterpolator((mstar_rav, redz_ravel), mhalo_ravel)((xg, yg))
                grid[bads] = backup[bads]
            else:
                log.warning(f"Non-finite values ({utils.frac_str(bads)}) in mhalo interpolation grid!")
                log.warning("Use `extend_nearest=True` to fill with nearest values.")

        self._grid = grid  # NOTE: these are being stored for debugging/diagnostics
        # second: construct interpolator from grid to arbitrary scatter points
        interp = sp.interpolate.RegularGridInterpolator((xx, yy), grid)
        self._mhalo_from_mstar_redz = interp
        return

    @abc.abstractmethod
    def stellar_mass(self, mhalo: ArrayLike, redz: ArrayLike) -> np.ndarray:
        """Calculate the stellar-mass for the given halo mass and redshift.

        Parameters
        ----------
        mhalo : ArrayLike
            Halo mass.  [gram]
        redz : ArrayLike
            Redshift.

        Returns
        -------
        mstar : ArrayLike
            Stellar mass.  [gram]

        """
        pass

    def halo_mass(self, mstar: ArrayLike, redz: ArrayLike, clip: bool = False) -> np.ndarray:
        """Calculate the halo-mass for the given stellar mass and redshift.

        Parameters
        ----------
        mstar : ArrayLike
            Stellar mass.  [gram]
        redz : ArrayLike
            Redshift.
        clip : bool
            Whether or not to clip the input `mstar` values to the extrema of the predefined grid
            of stellar-masses (`_mstar_grid`).

        Returns
        -------
        mhalo : ArrayLike
            Halo mass.  [gram]

        """
        if (np.ndim(mstar) not in [0, 1]) or np.any(np.shape(mstar) != np.shape(redz)):
            err = f"both `mstar` ({np.shape(mstar)}) and `redz` ({np.shape(redz)}) must be 1D and same length!"
            log.error(err)
            raise ValueError(err)

        squeeze = np.isscalar(mstar)
        mstar_log10 = np.log10(mstar/MSOL)
        if clip:
            bounds = np.array([self._mstar_grid[0], self._mstar_grid[-1]])
            bounds = np.log10(bounds / MSOL)
            idx = (mstar_log10 < bounds[0]) | (bounds[1] < mstar_log10)
            if np.any(idx):
                log.debug(f"clipping {utils.frac_str(idx)} `mstar` values outside bounds ({bounds})!")
                mstar_log10[idx] = np.clip(mstar_log10[idx], *bounds)

        vals = np.array([mstar_log10, redz])
        try:
            ynew = MSOL * 10.0 ** self._mhalo_from_mstar_redz(vals.T)
        except ValueError as err:
            log.exception("Interplation (mstar, redz) ==> mhalo failed!")
            log.error(err)
            extr = [utils.minmax(xx) for xx in [self._xx, self._yy]]
            for vv, nn, ee in zip(vals, ['log10(mstar/Msol)', 'redz'], extr):
                log.error(f"{nn} (extrema = {ee}): {utils.stats(vv)}")

            raise

        if squeeze:
            ynew = ynew.squeeze()

        return ynew


class Guo_2010(_StellarMass_HaloMass):
    """Stellar-Mass - Halo-Mass relation from Guo et al. 2010.

    [Guo2010]_ Eq.3

    """

    _NORM = 0.129
    _M0 = (10**11.4) * MSOL
    _ALPHA = 0.926
    _BETA = 0.261
    _GAMMA = 2.440

    @classmethod
    def stellar_mass(cls, mhalo):
        M0 = cls._M0
        t1 = np.power(mhalo/M0, -cls._ALPHA)
        t2 = np.power(mhalo/M0, +cls._BETA)
        mstar = mhalo * cls._NORM * np.power(t1 + t2, -cls._GAMMA)
        return mstar


class Behroozi_2013(_StellarMass_HaloMass_Redshift):
    """Redshift-dependent Stellar-Mass - Halo-Mass relation based on Behroozi et al. 2013.

    [Behroozi2013]_ best fit values are at the beginning of Section 5 (pg.9), uncertainties are 1-sigma.

    """

    def __init__(self, *args, **kwargs):
        self._f0 = self._f_func(0.0)
        super().__init__(*args, **kwargs)
        return

    def stellar_mass(self, mhalo, redz):
        """This is [Behroozi2013]_ Eq.3 (upper)"""
        eps = self._eps(redz)
        m1 = self._m1(redz)
        mstar = np.log10(eps*m1/MSOL) + self._f_func(np.log10(mhalo/m1), redz) - self._f0
        mstar = np.power(10.0, mstar) * MSOL
        return mstar

    def _nu_func(sca):
        """[Behroozi2013]_ Eq. 4"""
        return np.exp(-4.0 * sca*sca)

    @classmethod
    def _param_func(cls, redz, v0, va, vz, va2=None):
        """[Behroozi2013]_ Eq. 4"""
        rv = v0
        sca = cosmo.z_to_a(redz)
        rv = rv + cls._nu_func(sca) * (va * (sca - 1.0) + vz * redz)
        if va2 is not None:
            rv += va2 * (sca - 1.0)
        return rv

    @classmethod
    def _eps(cls, redz=0.0):
        e0 = -1.777   # +0.133 -0.146
        ea = -0.006   # +0.113 -0.361
        ez = 0.0      # +0.003 -0.104
        ea2 = -0.119  # +0.061 -0.012
        eps = 10.0 ** cls._param_func(redz, e0, ea, ez, va2=ea2)
        return eps

    @classmethod
    def _m1(cls, redz=0.0):
        m0 = 11.514   # +0.053 -0.009
        ma = -1.793   # +0.315 -0.330
        mz = -0.251   # +0.012 -0.125
        m1 = MSOL * 10.0 ** cls._param_func(redz, m0, ma, mz)
        return m1

    @classmethod
    def _alpha(cls, redz=0.0):
        a0 = -1.412   # +0.020 -0.105
        aa = 0.731    # +0.344 -0.296
        az = 0.0
        alpha = cls._param_func(redz, a0, aa, az)
        return alpha

    @classmethod
    def _delta(cls, redz=0.0):
        d0 = 3.508   # +0.087 -0.369
        da = 2.608   # +2.446 -1.261
        dz = -0.043  # +0.958 -0.071
        delta = cls._param_func(redz, d0, da, dz)
        return delta

    @classmethod
    def _gamma(cls, redz=0.0):
        g0 = 0.316   # +0.076 -0.012
        ga = 1.319   # +0.584 -0.505
        gz = 0.279   # +0.256 -0.081
        gamma = cls._param_func(redz, g0, ga, gz)
        return gamma

    @classmethod
    def _xsi(cls, redz=0.0):
        """[Behroozi+2013] Eq.5"""
        x0 = 0.218   # +0.011 -0.033
        xa = -0.023  # +0.052 -0.068

        xsi = x0
        if redz > 0.0:
            sca = cosmo._z_to_z(redz)
            xsi += xa * (sca - 1.0)

        return xsi

    @classmethod
    def _f_func(cls, xx, redz=0.0):
        """[Behroozi+2013] Eq.3 (lower)"""
        alpha = cls._alpha(redz)
        delta = cls._delta(redz)
        gamma = cls._gamma(redz)

        t1 = -np.log10(10**(alpha*xx) + 1)
        t2 = np.log10(1 + np.exp(xx)) ** gamma
        t3 = 1 + np.exp(10.0 ** -xx)
        ff = t1 + delta * t2 / t3
        return ff

<<<<<<< HEAD
    def stellar_mass(self, mhalo, redz):
        """[Behroozi+2013] Eq.3 (upper)"""
        eps = self._eps(redz)
        m1 = self._m1(redz)
        mstar = np.log10(eps*m1/MSOL) + self._f_func(np.log10(mhalo/m1), redz) - self._f0
        mstar = np.power(10.0, mstar) * MSOL
        return mstar


def get_stellar_mass_halo_mass_relation(smhm=None):
=======

def get_stellar_mass_halo_mass_relation(
    smhm: Union[_StellarMass_HaloMass, Type[_StellarMass_HaloMass]] = None
) -> _StellarMass_HaloMass:
    """Return a valid Stellar-Mass vs. Halo-Mass relation instance.

    Parameters
    ----------
    smhm : None or (type or instance of `_StellarMass_HaloMass`),
        If `None`, then a default relation is returned.  Otherwise, the type is checked
        to make sure it is a valid instance of an `_StellarMass_HaloMass`.

    Returns
    -------
    _StellarMass_HaloMass
        Instance of an Mbh-Mbulge relationship.

    """
>>>>>>> c3cfca18
    return utils._get_subclass_instance(smhm, Behroozi_2013, _StellarMass_HaloMass)<|MERGE_RESOLUTION|>--- conflicted
+++ resolved
@@ -510,10 +510,6 @@
     Z_PLAW = 0.0
 
 
-<<<<<<< HEAD
-def get_mmbulge_relation(mmbulge=None):
-    return utils._get_subclass_instance(mmbulge, MMBulge_MM13, _MMBulge_Relation)
-=======
 class MMBulge_Redshift_KH2013(MMBulge_Redshift):
     """Mbh-MBulge Relation from Kormendy & Ho 2013, w/ optional redshift evolution of normalization.
 
@@ -545,7 +541,6 @@
 
     """
     return utils._get_subclass_instance(mmbulge, MMBulge_KH2013, _MMBulge_Relation)
->>>>>>> c3cfca18
 
 
 # ----------------------------------------
@@ -630,19 +625,7 @@
         return mbh
 
     def vdisp_from_mbh(self, mbh, scatter):
-<<<<<<< HEAD
-        """
-        """
-        scatter_dex = self._scatter_dex if scatter else None
-        vdisp = _log10_relation_reverse(mbh, self._mamp, self._mplaw, scatter_dex, x0=self._sigmaref)
-        return vdisp
-
-    def dmbh_dsigma(self, sigma):
-        # Is this needed? I don't know
-        return None
-=======
         """Convert from black-hole mass to host galaxy stellar velocity dispersion.
->>>>>>> c3cfca18
 
         Parameters
         ----------
@@ -691,14 +674,6 @@
     SCATTER_DEX = 0.30
 
 
-<<<<<<< HEAD
-def get_msigma_relation(msigma=None):
-    return utils._get_subclass_instance(msigma, MSigma_MM13, _MSigma_Relation)
-
-
-def _add_scatter(vals, eps_dex):
-    """Add scatter to array values.
-=======
 def get_msigma_relation(msigma: Union[_MSigma_Relation, Type[_MSigma_Relation]] = None) -> _MSigma_Relation:
     """Return a valid M-sigma (BH Mass vs. host galaxy velocity dispersion) instance.
 
@@ -713,7 +688,6 @@
     _MSigma_Relation
         Instance of an Mbh-sigma relationship.
 
->>>>>>> c3cfca18
     """
     return utils._get_subclass_instance(msigma, MSigma_KH2013, _MSigma_Relation)
 
@@ -1452,18 +1426,6 @@
         ff = t1 + delta * t2 / t3
         return ff
 
-<<<<<<< HEAD
-    def stellar_mass(self, mhalo, redz):
-        """[Behroozi+2013] Eq.3 (upper)"""
-        eps = self._eps(redz)
-        m1 = self._m1(redz)
-        mstar = np.log10(eps*m1/MSOL) + self._f_func(np.log10(mhalo/m1), redz) - self._f0
-        mstar = np.power(10.0, mstar) * MSOL
-        return mstar
-
-
-def get_stellar_mass_halo_mass_relation(smhm=None):
-=======
 
 def get_stellar_mass_halo_mass_relation(
     smhm: Union[_StellarMass_HaloMass, Type[_StellarMass_HaloMass]] = None
@@ -1482,5 +1444,4 @@
         Instance of an Mbh-Mbulge relationship.
 
     """
->>>>>>> c3cfca18
     return utils._get_subclass_instance(smhm, Behroozi_2013, _StellarMass_HaloMass)