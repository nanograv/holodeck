"""Utility functions and tools.

References
----------
* [Peters1964]_ Peters 1964
* [Enoki2004]_ Enoki, Inoue, Nagashima, & Sugiyama 2004
* [Sesana2004]_ Sesana, Haardt, Madau, & Volonteri 2004
* [EN2007]_ Enoki & Nagashima 2007

"""

import abc
import copy
import functools
import inspect
import numbers
import os
import subprocess
import warnings
from pathlib import Path
from typing import Optional, Tuple, Union, List, Callable, TypeVar, Any  # , TypeAlias  # , Sequence,

# try:
#     from typing import ParamSpec
# except ImportError:
#     from typing_extensions import ParamSpec

import h5py
import numba
import numpy as np
import numpy.typing as npt
import scipy as sp
import scipy.stats    # noqa
import scipy.special  # noqa

from holodeck import log, cosmo
<<<<<<< HEAD
from holodeck.constants import NWTG, SCHW, SPLC, YR, GYR, MPC, PC, EDDT
=======
from holodeck.constants import NWTG, SCHW, SPLC, YR, GYR, EDDT
>>>>>>> ec79108a

# [Sesana2004]_ Eq.36
_GW_SRC_CONST = 8 * np.power(NWTG, 5/3) * np.power(np.pi, 2/3) / np.sqrt(10) / np.power(SPLC, 4)
_GW_DADT_SEP_CONST = - 64 * np.power(NWTG, 3) / 5 / np.power(SPLC, 5)
_GW_DEDT_ECC_CONST = - 304 * np.power(NWTG, 3) / 15 / np.power(SPLC, 5)
# [EN2007]_, Eq.2.2
_GW_LUM_CONST = (32.0 / 5.0) * np.power(NWTG, 7.0/3.0) * np.power(SPLC, -5.0)

_AGE_UNIVERSE_GYR = cosmo.age(0.0).to('Gyr').value  # [Gyr]  ~ 13.78


class _Modifier(abc.ABC):
    """Base class for all types of post-processing modifiers.

    Notes
    -----
    * Must be subclassed for use.
    * ``__call__(base)`` ==> ``modify(base)``

    """

    def __call__(self, base):
        self.modify(base)
        return

    @abc.abstractmethod
    def modify(self, base: object):
        """Perform an in-place modification on the passed object instance.

        Parameters
        ----------
        base: object
            The object instance to be modified.

        """
        pass


# T = TypeVar('T')
# P = ParamSpec('P')
# WrappedFuncDeco: TypeAlias = Callable[[Callable[P, T]], Callable[P, T]]
# WrappedFuncDeco: 'TypeAlias' = Tuple[float, float]

# def copy_docstring(copy_func: Callable[..., Any]) -> WrappedFuncDeco[P, T]:
#     """Copies the doc string of the given function to the wrapped function.

#     see: https://stackoverflow.com/a/68901244/230468
#     """

#     def wrapped(func: Callable[P, T]) -> Callable[P, T]:
#         func.__doc__ = copy_func.__doc__
#         return func

#     return wrapped


# =================================================================================================
# ====    General Logistical    ====
# =================================================================================================


def deprecated_warn(msg, exc_info=True):
    """Decorator for functions that will be deprecated, add warning, but still execute function.
    """

    def decorator(func):
        nonlocal msg

        @functools.wraps(func)
        def wrapper(*args, **kwargs):
            nonlocal msg
            old_name = func.__name__
            _frame = inspect.currentframe().f_back
            file_name = inspect.getfile(_frame.f_code)
            fline = _frame.f_lineno
            msg = f"{file_name}({fline}):{old_name} is deprecated!" + " | " + msg
            warnings.warn_explicit(msg, category=DeprecationWarning, filename=file_name, lineno=fline)
            log.warning(f"DEPRECATION: {msg}", exc_info=exc_info)
            return func(*args, **kwargs)

        return wrapper

    return decorator


def deprecated_pass(new_func, msg="", exc_info=True):
    """Decorator for functions that have been deprecated, warn and pass arguments to new function.
    """

    def decorator(func):
        nonlocal msg

        @functools.wraps(func)
        def wrapper(*args, **kwargs):
            nonlocal msg
            old_name = func.__name__
            try:
                new_name = new_func.__name__
            except AttributeError:
                new_name = str(new_func)
            _frame = inspect.currentframe().f_back
            file_name = inspect.getfile(_frame.f_code)
            fline = _frame.f_lineno
            msg = f"{file_name}({fline}):{old_name} ==> {new_name}" + (len(msg) > 0) * " | " + msg
            warnings.warn_explicit(msg, category=DeprecationWarning, filename=file_name, lineno=fline)
            log.warning(f"DEPRECATION: {msg}", exc_info=exc_info)
            return new_func(*args, **kwargs)

        return wrapper

    return decorator


def deprecated_fail(new_func, msg="", exc_info=True):
    """Decorator for functions that have been deprecated, warn and raise error.
    """

    def decorator(func):
        nonlocal msg

        @functools.wraps(func)
        def wrapper(*args, **kwargs):
            nonlocal msg
            old_name = func.__name__
            try:
                new_name = new_func.__name__
            except AttributeError:
                new_name = str(new_func)
            _frame = inspect.currentframe().f_back
            file_name = inspect.getfile(_frame.f_code)
            fline = _frame.f_lineno
            msg = f"{file_name}({fline}):{old_name} ==> {new_name}" + (len(msg) > 0) * " | " + msg
            warnings.warn_explicit(msg, category=DeprecationWarning, filename=file_name, lineno=fline)
            log.exception(f"DEPRECATION: {msg}", exc_info=exc_info)
            raise RuntimeError

        return wrapper

    return decorator


def load_hdf5(fname, keys=None):
    """Load data and header information from HDF5 files into dictionaries.

    Parameters
    ----------
    fname : str
        Filename to load (must be an `hdf5` file).
    keys : None or (list of str)
        Specific keys to load from the top-level of the HDF5 file.
        `None`: load all top-level keys.

    Returns
    -------
    header : dict,
        All entries from `hdf5.File.attrs`, typically used for meta-data.
    data : dict,
        All top level datasets from the hdf5 file,
        specifically everything returned from `hdf5.File.keys()`.

    """
    squeeze = False
    if (keys is not None) and np.isscalar(keys):
        keys = [keys]
        squeeze = True

    header = dict()
    data = dict()
    with h5py.File(fname, 'r') as h5:
        head_keys = h5.attrs.keys()
        for kk in head_keys:
            header[kk] = copy.copy(h5.attrs[kk])

        if keys is None:
            keys = h5.keys()

        for kk in keys:
            data[kk] = h5[kk][:]

    if squeeze:
        data = data[kk]

    return header, data


def mpi_print(*args, **kwargs):
    return print(*args, flush=True, **kwargs)


def python_environment():
    """Tries to determine the current python environment, one of: 'jupyter', 'ipython', 'terminal'.

    Returns
    -------
    str
        Description of the current python environment, one of ['jupter', 'ipython', 'terminal'].

    """
    try:
        # NOTE: `get_ipython` should *not* be explicitly imported from anything
        #       it will be defined if this is called from a jupyter or ipython environment
        ipy_str = str(type(get_ipython())).lower()  # noqa
        if 'zmqshell' in ipy_str:
            return 'jupyter'
        if 'terminal' in ipy_str:
            return 'ipython'
    except:
        return 'terminal'

    raise RuntimeError(f"unexpected result from `get_ipython()`: '{ipy_str}'!")


def tqdm(*args, **kwargs):
    """Construct a progress bar appropriately based on the current environment (script vs. notebook)

    Parameters
    ----------
    *args, **kwargs : All arguments are passed directory to the `tqdm` constructor.

    Returns
    -------
    `tqdm.tqdm_gui`
        Decorated iterator that shows a progress bar.

    """
    if python_environment().lower().startswith('jupyter'):
        import tqdm.notebook
        tqdm_method = tqdm.notebook.tqdm
    else:
        import tqdm
        tqdm_method = tqdm.tqdm

    return tqdm_method(*args, **kwargs)


def get_file_size(fnames, precision=1):
    """Return a human-readable size of a file or set of files.

    Parameters
    ----------
    fnames : str or list
        Paths to target file(s)
    precisions : int,
        Sesired decimal precision of output

    Returns
    -------
    byte_str : str
        Human-readable size of file(s)

    """
    fnames = np.atleast_1d(fnames)

    byte_size = 0.0
    for fil in fnames:
        byte_size += os.path.getsize(fil)

    abbrevs = (
        (1 << 50, 'PiB'),
        (1 << 40, 'TiB'),
        (1 << 30, 'GiB'),
        (1 << 20, 'MiB'),
        (1 << 10, 'KiB'),
        (1, 'bytes')
    )

    for factor, suffix in abbrevs:
        if byte_size >= factor:
            break

    size = byte_size / factor
    byte_str = f"{size:.{precision:}f} {suffix}"
    return byte_str


def path_name_ending(path, ending):
    fname = Path(path)
    name_bare = fname.with_suffix("")
    fname = fname.parent.joinpath(str(name_bare) + ending).with_suffix(fname.suffix)
    return fname


def get_subclass_instance(value, default, superclass, allow_none=False):
    """Convert the given `value` into a subclass instance.

    `None` ==> instance from `default` class
    Class ==> instance from that class
    instance ==> check that this is an instance of a subclass of `superclass`, error if not

    Parameters
    ----------
    value : object,
        Object to convert into a class instance.
    default : class,
        Default class constructor to use if `value` is None.
    superclass : class,
        Super/parent class to compare against the class instance from `value` or `default`.
        If the class instance is not a subclass of `superclass`, a ValueError is raised.

    Returns
    -------
    value : object,
        Class instance that is a subclass of `superclass`.

    Raises
    ------
    ValueError : if the class instance is not a subclass of `superclass`.

    """
    import inspect

    # Set `value` to a default, if needed and it is given
    if (value is None) and (default is not None):
        value = default

    # if `value` is not set, and there is no default, and `None` is allowed... just return None
    if (value is None) and allow_none:
        return value

    # If `value` is a class (constructor), then construct an instance from it
    if inspect.isclass(value):
        value = value()

    # Raise an error if `value` is not a subclass of `superclass`
    if not isinstance(value, superclass):
        err = f"argument ({value}) must be an instance or subclass of `{superclass}`!"
        log.error(err)
        raise ValueError(err)

    return value


def get_git_hash(short=True) -> str:
    args = ['git', 'rev-parse', 'HEAD']
    if short:
        args.insert(2, "--short")
    return subprocess.check_output(args).decode('ascii').strip()


# =================================================================================================
# ====    Mathematical & Numerical    ====
# =================================================================================================


def roll_rows(arr, roll_num):
    """Roll each row (axis=0) of the given array by an amount specified.

    Parameters
    ----------
    arr : (R, D) ndarray
        Input data to be rolled.
    roll_num : (R,) ndarray of int
        Amount to roll each row.  Must match the number of rows (axis=0) in `arr`.

    Returns
    -------
    result : (R, D) ndarray
        Rolled version of the input data.

    Example
    -------
    >>> a = np.arange(12).reshape(3, 4); b = [1, -1, 2]; utils.roll_rows(a, b)
    array([[ 3,  0,  1,  2],
           [ 5,  6,  7,  4],
           [10, 11,  8,  9]])

    """
    roll = np.asarray(roll_num)
    assert np.ndim(arr) == 2 and np.ndim(roll) == 1
    nrows, ncols = arr.shape
    assert roll.size == nrows
    arr_roll = arr[:, [*range(ncols), *range(ncols-1)]].copy()
    strd_0, strd_1 = arr_roll.strides
    result = np.lib.stride_tricks.as_strided(arr_roll, (nrows, ncols, ncols), (strd_0, strd_1, strd_1))
    result = result[np.arange(nrows), (ncols - roll)%ncols]
    return result


def get_scatter_weights(uniform_cents, dist):
    """Get the weights (fractional mass) that should be transferred to each bin to introduce the given scatter.

    Parameters
    ----------
    uniform_cents : (N,) ndarray
        Uniformly spaced bin-centers specifying distances in the parameter of interest (e.g. mass).
    dist : `scipy.stats._distn_infrastructure.rv_continuous_frozen` instance
        Object providing a CDF function `cdf(x)` determining the weights for each bin.
        e.g. ``dist = sp.stats.norm(loc=0.0, scale=0.1)``

    Returns
    -------
    dm : (2*N - 1,) ndarray
        Array of weights for bins with the given distances.
        [-N+1, -N+2, ..., -2, -1, 0, +1, +2, ..., +N-2, +N-1]

    """
    num = uniform_cents.size
    # Get log-spacing between edges, this must be constant to work in this way!
    dx = np.diff(uniform_cents)
    # assert np.allclose(dx, dx[0]), "This method only works if `uniform_cents` are uniformly spaced!"
    if not np.allclose(dx, dx[0]):
        log.error(f"{dx[0]=} {dx=}")
        log.error(f"{uniform_cents=}")
        err = "`get_scatter_weights` only works if `uniform_cents` are uniformly spaced!"
        log.exception(err)
        raise ValueError(err)

    dx = dx[0]
    # The bin edges are at distance [dx/2, 1.5*dx, 2.5*dx, ...]
    dx = dx/2.0 + np.arange(num) * dx
    # Convert to both sides:  [..., -1.5*dx, -0.5dx, +0.5dx, +1.5dx, ...]
    dx = np.concatenate([-dx[::-1], dx])
    # Get the mass across each interval by differencing the CDF at each edge location
    dm = np.diff(dist.cdf(dx))
    return dm


def _scatter_with_weights(dens, weights, axis=0):
    # Perform the convolution
    dens = np.moveaxis(dens, axis, 0)
    dens_new = np.einsum("j...,jk...", dens, weights)
    dens_new = np.moveaxis(dens_new, 0, axis)
    dens = np.moveaxis(dens, 0, axis)
    return dens_new


def _get_rolled_weights(log_cents, dist):
    num = log_cents.size
    # Get the fractional weights that this bin should be redistributed to
    # (2*N - 1,)  giving the bins all the way to the left and the right
    # e.g. [-N+1, -N+2, ..., -2, -1, 0, +1, +2, ..., +N-2, +N-1]
    weights = get_scatter_weights(log_cents, dist)

    # Duplicate the weights into each row of an (N, N) matrix
    # e.g. [[-N+1, -N+2, ..., -2, -1, 0, +1, +2, ..., +N-2, +N-1]
    #       [-N+1, -N+2, ..., -2, -1, 0, +1, +2, ..., +N-2, +N-1]
    #       [-N+1, -N+2, ..., -2, -1, 0, +1, +2, ..., +N-2, +N-1]
    #        ...
    weights = weights[np.newaxis, :] * np.ones((num, weights.size))
    # Need to "roll" each row of the matrix such that the central bin is at number index=row
    #    rolls backward by default,
    roll = 1 - num + np.arange(num)
    # Roll each row
    # e.g. [[ 0, +1, +2, ..., +N-2, +N-1, -N+1, -N+2, ..., -2, -1]
    #       [-1,  0, +1, +2, ..., +N-2, +N-1, -N+1, -N+2, ..., -2]
    #       [-2, -1,  0, +1, +2, ..., +N-2, +N-1, -N+1, -N+2, ..., -3]
    #        ...
    weights = roll_rows(weights, roll)
    # Cutoff each row after N elements
    weights = weights[:, :num]
    return weights


def scatter_redistribute_densities(cents, dens, dist=None, scatter=None, axis=0):
    """Redistribute `dens` across the target axis to account for scatter/variance.

    Parameters
    ----------
    cents : (N,) ndarray
        Locations of bin centers in the parameter of interest.
    dist : `scipy.stats._distn_infrastructure.rv_continuous_frozen` instance
        Object providing a CDF function `cdf(x)` determining the weights for each bin.
        e.g. ``dist = sp.stats.norm(loc=0.0, scale=0.1)``
    dens : ndarray
        Input values to be redistributed.  Must match the size of `cents` along axis `axis`.

    Returns
    -------
    dens_new : ndarray
        Array with resitributed values.  Same shape as input `dens`.

    """
    if (dist is None) == (scatter is None):
        raise ValueError(f"One and only one of `dist` ({dist}) and `scatter` ({scatter}) must be provided!")

    if dist is None:
        dist = sp.stats.norm(loc=0.0, scale=scatter)

    log_cents = np.log10(cents)
    num = log_cents.size
    if np.shape(dens)[axis] != num:
        err = f"The size of `dens` ({np.shape(dens)}) along `axis` ({axis}) must match `cents` ({num})!!"
        log.exception(err)
        raise ValueError(err)

    weights = _get_rolled_weights(log_cents, dist)
    dens_new = _scatter_with_weights(dens, weights, axis=0)
    return dens_new


def eccen_func(cent: float, width: float, size: int) -> np.ndarray:
    """Draw random values between [0.0, 1.0] with a given center and width.

    This function is a bit contrived, but the `norm` defines the center-point of the distribution,
    and the `std` parameter determines the width of the distribution.  In all cases the resulting
    values are only between [0.0, 1.0].  This function is typically used to draw initial random
    eccentricities.

    Parameters
    ----------
    cent : float,
        Specification of the center-point of the distribution.  Range: positive numbers.
        Values `norm << 1` correspond to small eccentricities, while `norm >> 1` are large
        eccentricities, with the distribution symmetric around `norm=1.0` (and eccens of 0.5).
    width : float,
        Specification of the width of the distribution.  Specifically how near or far values tend
        to be from the given central value (`norm`).  Range: positive numbers.
        Note that the 'width' of the distribution depends on the `norm` value, in addition to `std`.
        Smaller values (typically `std << 1`) produce narrower distributions.
    size : int,
        Number of samples to draw.

    Returns
    -------
    eccen : ndarray,
        Values between [0.0, 1.0] with shape given by the `size` parameter.

    """
    assert np.shape(cent) == () and cent > 0.0
    assert np.shape(width) == () and width > 0.0
    eccen = log_normal_base_10(1.0/cent, width, size=size)
    eccen = 1.0 / (eccen + 1.0)
    return eccen


def frac_str(vals, prec=2):
    """Return a string with the fraction and decimal of non-zero elements of the given array.

    e.g. [0, 1, 2, 0, 0] ==> "2/5 = 4.0e-1"

    Parameters
    ----------
    vals : (N,) array_like,
        Input array to find non-zero elements of.
    prec : int
        Decimal precision in scientific notation string.

    Returns
    -------
    rv : str,
        Fraction string.

    """
    num = np.count_nonzero(vals)
    den = np.size(vals)
    frc = num / den
    rv = f"{num:.{prec}e}/{den:.{prec}e} = {frc:.{prec}e}"
    return rv


def interp(
    xnew: npt.ArrayLike, xold: npt.ArrayLike, yold: npt.ArrayLike,
    left: float = np.nan, right: float = np.nan, xlog: bool = True, ylog: bool = True,
) -> npt.ArrayLike:
    """Linear interpolation of the given arguments in log/lin-log/lin space.

    Parameters
    ----------
    xnew : npt.ArrayLike
        New locations (independent variable) to interpolate to.
    xold : npt.ArrayLike
        Old locations of independent variable.
    yold : npt.ArrayLike
        Old locations of dependent variable.
    left : float, optional
        Fill value for locations below the domain `xold`.
    right : float, optional
        Fill value for locations above the domain `xold`.
    xlog : bool, optional
        Linear interpolation in the log of x values.
    ylog : bool, optional
        Linear interpolation in the log of y values.

    Returns
    -------
    y1 : npt.ArrayLike
        Interpolated output values of the dependent variable.

    """
    x1 = np.asarray(xnew)
    x0 = np.asarray(xold)
    y0 = np.asarray(yold)
    if xlog:
        x1 = np.log10(x1)
        x0 = np.log10(x0)
    if ylog:
        y0 = np.log10(y0)
        if (left is not None) and np.isfinite(left):
            left = np.log10(left)
        if (right is not None) and np.isfinite(right):
            right = np.log10(right)

    y1 = np.interp(x1, x0, y0, left=left, right=right)
    if ylog:
        y1 = np.power(10.0, y1)

    return y1


def isnumeric(val: object) -> bool:
    """Test if the input value can successfully be cast to a float.

    Parameters
    ----------
    val : object
        Value to test.

    Returns
    -------
    bool
        True if the input value can be cast to a float.

    """
    try:
        float(str(val))   # ! FIX: Why does this need to cast to `str` first?
    except ValueError:
        return False

    return True


def isinteger(val: object) -> bool:
    """Test if the input value is an integral (integer) number.

    Parameters
    ----------
    val : object
        Value to test.

    Returns
    -------
    bool
        True if the input value is an integer number.

    """
    rv = isnumeric(val) and isinstance(val, numbers.Integral)
    return rv


def log_normal_base_10(
    mu: float, sigma: float, size: Union[int, List[int]] = None, shift: float = 0.0,
) -> np.ndarray:
    """Draw from a log-normal distribution using base-10 standard-deviation.

    i.e. the `sigma` argument is in "dex", or powers of ten.

    Parameters
    ----------
    mu : float
        Mean value of the distribution.
    sigma : float
        Standard deviation in dex (i.e. powers of ten).
        `sigma=1.0` means a standard deviation of one order of magnitude around mu.
    size : Union[int, list[int]], optional
        Number of values to draw.  Either a single integer, or a tuple of integers describing a shape.
    shift : float, optional

    Returns
    -------
    dist : npt.ArrayLike
        Resulting distribution values.

    """
    _sigma = np.log(10.0 ** sigma)
    dist = np.random.lognormal(np.log(mu) + shift*np.log(10.0), _sigma, size)
    return dist


def midpoints(vals, axis=-1, log=False):
    mm = np.moveaxis(vals, axis, 0)
    if log:
        mm = np.log10(mm)
    mm = 0.5 * (mm[1:] + mm[:-1])
    if log:
        mm = 10.0 ** mm
    mm = np.moveaxis(mm, 0, axis)
    return mm


def midpoints_multiax(vals, axis, log=False):
    for aa in axis:
        vals = midpoints(vals, aa, log=log)
    return vals


def minmax(vals: npt.ArrayLike, filter: bool = False) -> np.ndarray:
    """Find the minimum and maximum values in the given array.

    Parameters
    ----------
    vals : npt.ArrayLike
        Input values in which to find extrema.
    filter : bool, optional
        Select only finite values from the input array.

    Returns
    -------
    extr : (2,) np.ndarray
        Minimum and maximum values.

    """
    if filter:
        vals = np.asarray(vals)
        vv = vals[np.isfinite(vals)]
    else:
        vv = vals
    extr = np.array([np.min(vv), np.max(vv)])
    return extr


def ndinterp(xx, xvals, yvals, xlog=False, ylog=False):
    """Interpolate 2D data to an array of points.

    `xvals` and `yvals` are (N, M) where the interpolation is done along the 1th (`M`)
    axis (i.e. interpolation is done independently for each `N` row.  Should be generalizeable to
    higher dim.

    Parameters
    ----------
    xx : (T,) or (N, T) ndarray
        Target x-values to interpolate to.
    xvals : (N, M) ndarray
        Evaluation points (x-values) of the functions to be interpolated.
        Interpolation is performed over the 1th (last) axis.
        NOTE: values *must* be monotonically increasing along axis=1 !
    yvals : (N, M) ndarray
        Function values (y-values) of the function to be interpolated.
        Interpolation is performed over the 1th (last) axis.

    Returns
    -------
    ynew : (N, T) ndarray
        Interpolated function values, for each of N functions and T evaluation points.

    """
    # assert np.ndim(xx) == 1
    assert np.ndim(xvals) == 2
    assert np.shape(xvals) == np.shape(yvals)

    xx = np.asarray(xx)
    xvals = np.asarray(xvals)
    yvals = np.asarray(yvals)

    if xlog:
        xx = np.log10(xx)
        xvals = np.log10(xvals)

    if ylog:
        yvals = np.log10(yvals)

    # --- Convert `xx` to be broadcastable with (N, T)
    # `xx` is shaped as (T,)  ==> (1, T)
    if np.ndim(xx) == 1:
        xx = xx[np.newaxis, :]
    # `xx` is shaped as (N, T)
    elif np.ndim(xx) == 2:
        assert np.shape(xx)[0] == np.shape(xvals)[0]
    else:
        err = f"`xx` ({np.shape(xx)}) must be shaped as (T,) or (N, T)!"
        log.exception(err)
        raise ValueError(err)

    # Convert to (N, T, M)
    #     `xx` is (T,)  `xvals` is (N, M) for N-binaries and M-steps
    select = (xx[:, :, np.newaxis] <= xvals[:, np.newaxis, :])

    # ---- Find the indices in `xvals` after and before each value of `xx`
    # Find the first indices in `xvals` AFTER `xx`
    # (N, T)
    aft = np.argmax(select, axis=-1)
    # zero values in `aft` mean that either (a) no xvals after the targets were found
    # of (b) that all xvals are after the targets.  In either case, we cannot interpolate!
    valid = (aft > 0)
    inval = ~valid
    # find the last indices when `xvals` is SMALLER than each value of `xx`
    bef = np.copy(aft)
    bef[valid] -= 1

    # (2, N, T)
    cut = [aft, bef]
    # (2, N, T)
    xvals = [np.take_along_axis(xvals, cc, axis=-1) for cc in cut]
    # Find how far to interpolate between values (in log-space)
    #     (N, T)
    frac = (xx - xvals[1]) / np.subtract(*xvals)

    # (2, N, T)
    data = [np.take_along_axis(yvals, cc, axis=-1) for cc in cut]
    # Interpolate by `frac` for each binary
    ynew = data[1] + (np.subtract(*data) * frac)
    # Set invalid binaries to nan
    ynew[inval, ...] = np.nan

    if ylog:
        ynew = 10.0 ** ynew

    return ynew


def pta_freqs(dur=16.03*YR, num=40, cad=None):
    """Get Fourier frequency bin specifications for the given parameters.

    Arguments
    ---------
    dur : float,
        Total observing duration, which determines the minimum sensitive frequency, ``1/dur``.
        Typically `dur` should be given in units of [sec], such that the returned frequencies are
        in units of [1/sec] = [Hz]
    num : int,
        Number of frequency bins.  If `cad` is not None, then the number of frequency bins is
        determined by `cad` and the `num` value is disregarded.
    cad : float or `None`,
        Cadence of observations, which determines the maximum sensitive frequency (i.e. the Nyquist
        frequency).  If `cad` is not given, then `num` frequency bins are constructed.

    Returns
    -------
    cents : (F,) ndarray
        Bin-center frequencies for `F` bins.  The frequency bin centers are at:
        ``F_i = (i + 1.5) / dur`` for i between 0 and `num-1`.
        The number of frequency bins, `F` is the argument `num`,
        or determined by `cad` if it is given.
    edges : (F+1,) ndarray
        Bin-edge frequencies for `F` bins, i.e. `F+1` bin edges.  The frequency bin edges are at:
        ``F_i = (i + 1) / dur`` for i between 0 and `num`.
        The number of frequency bins, `F` is the argument `num`,
        or determined by `cad` if it is given.

    """
    fmin = 1.0 / dur
    if cad is not None:
        num = dur / (2.0 * cad)
        num = int(np.floor(num))

    cents = np.arange(1, num+2) * fmin

    edges = cents - fmin / 2.0
    cents = cents[:-1]
    return cents, edges


def print_stats(stack=True, print_func=print, **kwargs):
    """Print out basic properties and statistics on the input key-value array_like values.

    Parameters
    ----------
    stack : bool,
        Whether or not to print a backtrace to stdout.
    print_func : callable,
        Function to use for returning/printing output.
    kwargs : dict,
        Key-value pairs where values are array_like for the shape/stats to be printed.

    """
    if stack:
        import traceback
        traceback.print_stack()
    for kk, vv in kwargs.items():
        print_func(f"{kk} = shape: {np.shape(vv)}, stats: {stats(vv)}")
    return


def quantile_filtered(values, percs, axis, func=np.isfinite):
    percs = np.asarray(percs)
    assert np.all((percs > 0.0) & (percs < 1.0))
    return np.apply_along_axis(lambda xx: np.percentile(np.asarray(xx)[func(xx)], percs*100), axis, values)


def quantiles(
    values: npt.ArrayLike,
    percs: Optional[npt.ArrayLike] = None,
    sigmas: Optional[npt.ArrayLike] = None,
    weights: Optional[npt.ArrayLike] = None,
    axis: Optional[int] = None,
    values_sorted: bool = False,
    filter: Optional[str] = None,
) -> Union[np.ndarray, np.ma.masked_array]:
    """Compute weighted percentiles.

    NOTE: if `values` is a masked array, then only unmasked values are used!

    Parameters
    ----------
    values: (N,)
        input data
    percs: (M,) scalar
        Desired quantiles of the data.  Within range of [0.0, 1.0].
    weights: (N,) or `None`
        Weights for each input data point in `values`.
    axis: int or `None`,
        Axis over which to calculate quantiles.
    values_sorted: bool
        If True, then input values are assumed to already be sorted.
        Otherwise they are sorted before calculating quantiles (for efficiency).

    Returns
    -------
    percs : (M,) float
        Array of quantiles of the input data.

    """
    if not isinstance(values, np.ma.MaskedArray):
        values = np.asarray(values)

    if (percs is None) == (sigmas is None):
        err = "either `percs` or `sigmas`, and not both, must be given!"
        log.error(err)
        raise ValueError(err)

    if percs is None:
        percs = sp.stats.norm.cdf(sigmas)

    if np.ndim(values) > 1:
        if axis is None:
            values = values.flatten()
    elif (axis is not None):
        raise ValueError("Cannot act along axis '{}' for 1D data!".format(axis))

    percs = np.array(percs)
    if weights is None:
        ww = np.ones_like(values)
    else:
        ww = np.array(weights)

    try:
        ww = np.ma.masked_array(ww, mask=values.mask)  # type: ignore
    except AttributeError:
        pass

    assert np.all(percs >= 0.0) and np.all(percs <= 1.0), 'percentiles should be in [0, 1]'

    if not values_sorted:
        sorter = np.argsort(values, axis=axis)
        values = np.take_along_axis(values, sorter, axis=axis)
        ww = np.take_along_axis(ww, sorter, axis=axis)

    if axis is None:
        weighted_quantiles = np.cumsum(ww) - 0.5 * ww
        weighted_quantiles /= np.sum(ww)
        percs = np.interp(percs, weighted_quantiles, values)
        return percs

    ww = np.moveaxis(ww, axis, -1)
    values = np.moveaxis(values, axis, -1)

    weighted_quantiles = np.cumsum(ww, axis=-1) - 0.5 * ww
    weighted_quantiles /= np.sum(ww, axis=-1)[..., np.newaxis]
    percs = [np.interp(percs, weighted_quantiles[idx], values[idx])
             for idx in np.ndindex(values.shape[:-1])]
    percs = np.array(percs)
    return percs


def rk4_step(func, x0, y0, dx, args=None, check_nan=0, check_nan_max=5):
    """Perform a single 4th-order Runge-Kutta integration step.
    """
    if args is None:
        k1 = dx * func(x0, y0)
        k2 = dx * func(x0 + dx/2.0, y0 + k1/2.0)
        k3 = dx * func(x0 + dx/2.0, y0 + k2/2.0)
        k4 = dx * func(x0 + dx, y0 + k3)
    else:
        k1 = dx * func(x0, y0, *args)
        k2 = dx * func(x0 + dx/2.0, y0 + k1/2.0, *args)
        k3 = dx * func(x0 + dx/2.0, y0 + k2/2.0, *args)
        k4 = dx * func(x0 + dx, y0 + k3, *args)

    y1 = y0 + (1.0/6.0) * (k1 + 2*k2 + 2*k3 + k4)
    x1 = x0 + dx

    # Try recursively decreasing step-size until finite-value is reached
    if check_nan > 0 and not np.isfinite(y1):
        if check_nan > check_nan_max:
            err = "Failed to find finite step!  `check_nan` = {}!".format(check_nan)
            raise RuntimeError(err)
        # Note that `True+1 = 2`
        rk4_step(func, x0, y0, dx/2.0, check_nan=check_nan+1, check_nan_max=check_nan_max)

    return x1, y1


def stats(vals: npt.ArrayLike, percs: Optional[npt.ArrayLike] = None, prec: int = 2, weights=None) -> str:
    """Return a string giving quantiles of the given input data.

    Parameters
    ----------
    vals : npt.ArrayLike,
        Input values to get quantiles of.
    percs : npt.ArrayLike, optional
        Quantiles to calculate.
    prec : int, optional
        Precision in scientific notation of output.

    Returns
    -------
    rv : str
        Quantiles of input formatted as a string of scientific notation values.

    Raises
    ------
    TypeError: raised if input data is not iterable.

    """
    try:
        if len(vals) == 0:        # type: ignore
            raise TypeError
    except TypeError:
        raise TypeError(f"`vals` (shape={np.shape(vals)}) is not iterable!")

    if percs is None:
        percs = [sp.stats.norm.cdf(1), 0.95, 1.0]
        percs = np.array(percs)
        percs = np.concatenate([1-percs[::-1], [0.5], percs])

    # stats = np.percentile(vals, percs*100)
    stats = quantiles(vals, percs, weights=weights)
    _rv = ["{val:.{prec}e}".format(prec=prec, val=ss) for ss in stats]
    rv = ", ".join(_rv)
    return rv


def trapz(yy: npt.ArrayLike, xx: npt.ArrayLike, axis: int = -1, cumsum: bool = True):
    """Perform a cumulative integration along the given axis.

    Parameters
    ----------
    yy : ArrayLike of scalar,
        Input to be integrated.
    xx : ArrayLike of scalar,
        The sample points corresponding to the `yy` values.
        This must either be shaped as
        * the same number of dimensions as `yy`, with the same length along the `axis` dimension, or
        * 1D with length matching `yy[axis]`
    axis : int,
        The axis over which to integrate.

    Returns
    -------
    ct : ndarray of scalar,
        Cumulative trapezoid rule integration.

    """
    xx = np.asarray(xx)
    if np.ndim(xx) == 1:
        pass
    elif np.ndim(xx) == np.ndim(yy):
        xx = xx[axis]
    else:
        err = f"Bad shape for `xx` (xx.shape={np.shape(xx)}, yy.shape={np.shape(yy)})!"
        log.error(err)
        raise ValueError(err)
    ct = np.moveaxis(yy, axis, 0)   # type: ignore
    ct = 0.5 * (ct[1:] + ct[:-1])
    ct = np.moveaxis(ct, 0, -1)
    ct = ct * np.diff(xx)
    if cumsum:
        ct = np.cumsum(ct, axis=-1)
    ct = np.moveaxis(ct, -1, axis)
    return ct


def trapz_loglog(
        yy: npt.ArrayLike,
        xx: npt.ArrayLike,
        bounds: Optional[Tuple[float, float]] = None,
        axis: int = -1,
        dlogx: Optional[float] = None,
        lntol: float = 1e-2,
        cumsum: bool = True,
) -> npt.ArrayLike:
    """Calculate integral, given `y = dA/dx` or `y = dA/dlogx` w/ trapezoid rule in log-log space.

    We are calculating the integral `A` given sets of values for `y` and `x`.
    To associate `yy` with `dA/dx` then `dlogx = None` [default], otherwise,
    to associate `yy` with `dA/dlogx` then `dlogx = True` for natural-logarithm, or `dlogx = b`
    for a logarithm of base `b`.

    For each interval (x[i+1], x[i]), calculate the integral assuming that y is of the form,
        `y = a * x^gamma`

    Parameters
    ----------
    yy : ndarray
    xx : (X,) array_like of scalar,
    bounds : (2,) array_like of scalar,
    axis : int,
    dlogx : scalar or None,
    lntol : scalar,

    Returns
    -------
    integ

    Notes
    -----
    *   When bounds are given that are not identical to input `xx` values, then interpolation must
        be performed.  This can be done on the resulting cumsum'd values, or on the input integrand
        values.  The cumsum values are *not necessarily a power-law* (for negative indices), and thus
        the interpolation is better performed on the input `yy` values.
    *   Interpolating the cumulative-integral works very badly, instead interpolate the x/y values
        initially to obtain the integral at the appropriate locations.

    """
    yy = np.asarray(yy)
    xx = np.asarray(xx)

    if bounds is not None:
        xextr = [xx.min(), xx.max()]
        if (len(bounds) != 2) or (bounds[0] < xextr[0]) or (xextr[1] < bounds[1]):
            err = f"Invalid `bounds` '{bounds}', xx extrema = '{xextr}'!"
            log.error(err)
            raise ValueError(err)

        newy = sp.interpolate.PchipInterpolator(np.log10(xx), np.log10(yy), extrapolate=False)
        newy = newy(bounds)

        ii = np.searchsorted(xx, bounds)
        xx = np.insert(xx, ii, bounds, axis=axis)
        yy = np.insert(yy, ii, newy, axis=axis)
        ii = np.array([ii[0], ii[1]+1])
        assert np.all(xx[ii] == bounds), "FAILED!"   # type: ignore

    if np.ndim(yy) != np.ndim(xx):
        if np.ndim(xx) != 1:
            raise ValueError("BAD SHAPES")
        # convert `xx` from shape (N,) to (1, ... N, ..., 1) where all
        # dimensions besides `axis` have length one
        cut = [np.newaxis for ii in range(np.ndim(yy))]
        cut[axis] = slice(None)
        xx = xx[tuple(cut)]

    log_base = np.e
    if dlogx is not None:
        # If `dlogx` is True, then we're using log-base-e (i.e. natural-log)
        # Otherwise, set the log-base to the given value
        if dlogx is not True:
            log_base = dlogx

    # Numerically calculate the local power-law index
    delta_logx = np.diff(np.log(xx), axis=axis)
    gamma = np.diff(np.log(yy), axis=axis) / delta_logx
    xx = np.moveaxis(xx, axis, 0)
    yy = np.moveaxis(yy, axis, 0)
    aa = np.mean([xx[:-1] * yy[:-1], xx[1:] * yy[1:]], axis=0)
    aa = np.moveaxis(aa, 0, axis)
    xx = np.moveaxis(xx, 0, axis)
    yy = np.moveaxis(yy, 0, axis)
    # Integrate dA/dx   ::   A = (x1*y1 - x0*y0) / (gamma + 1)
    if ((dlogx is None) or (dlogx is False)):
        dz = np.diff(yy * xx, axis=axis)
        trapz = dz / (gamma + 1)
        # when the power-law is (near) '-1' then, `A = a * log(x1/x0)`
        idx = np.isclose(gamma, -1.0, atol=lntol, rtol=lntol)

    # Integrate dA/dlogx    ::    A = (y1 - y0) / gamma
    else:
        dy = np.diff(yy, axis=axis)
        trapz = dy / gamma
        # when the power-law is (near) '-1' then, `A = a * log(x1/x0)`
        idx = np.isclose(gamma, 0.0, atol=lntol, rtol=lntol)

    if np.any(idx):
        # if `xx.shape != yy.shape` then `delta_logx` should be shaped (N-1, 1, 1, 1...)
        # broadcast `delta_logx` to the same shape as `idx` in this case
        if np.shape(xx) != np.shape(yy):
            delta_logx = delta_logx * np.ones_like(aa)
        trapz[idx] = aa[idx] * delta_logx[idx]

    integ = trapz / np.log(log_base)
    if cumsum:
        integ = np.cumsum(integ, axis=axis)
    if bounds is not None:
        if not cumsum:
            log.warning("WARNING: bounds is not None, but cumsum is False!")
        integ = np.moveaxis(integ, axis, 0)
        lo, hi = integ[ii-1, ...]
        integ = hi - lo

    return integ


def _parse_log_norm_pars(vals, size, default=None):
    """Parse/Sanitize the parameters for a log-normal distribution.

    * ()   ==> (N,)
    * (2,) ==> (N,) log_normal(vals)
    * (N,) ==> (N,)

    BUG: this function should probably be deprecated / removed !

    Parameters
    ----------
    vals : object,
        Input can be a single value, (2,) array_like, of array_like of size `size`:
            * scalar : this value is broadcast to an ndarray of size `size`
            * (2,) array_like : these two arguments are passed to `log_normal_base_10` and `size` samples
              are drawn
            * (N,) array_like : if `N` matches `size`, these values are returned.

    Returns
    -------
    vals : ndarray
        Returned values.

    """
    if (vals is None):
        if default is None:
            return None
        vals = default

    if np.isscalar(vals):
        vals = vals * np.ones(size)
    elif (isinstance(vals, tuple) or isinstance(vals, list)) and (len(vals) == 2):
        vals = log_normal_base_10(*vals, size=size)
    elif np.shape(vals) != (size,):
        err = "`vals` must be scalar, (2,) of scalar, or array (nbins={},) of scalar!".format(size)
        raise ValueError(err)

    return vals


def _parse_val_log10_val_pars(val, val_log10, val_units=1.0, name='value', only_one=True):
    """Given either a parameter value, or the log10 of the value, ensure that both are set.

    Parameters
    ----------
    val : array_like or None,
        The parameter value itself in the desired units (specified by `val_units`).
    val_log10 : array_like or None,
        The log10 of the parameter value in natural units.
    val_units : array_like,
        The conversion factor from natural units (used in `val_log10`) to the desired units (used in `val`).
    name : str,
        The name of the variable for use in error messages.
    only_one : bool,
        Whether one, and only one, of `val` and `val_log10` should be provided (i.e. not `None`).

    Returns
    -------
    val : array_like,
        The parameter value itself in desired units.
        e.g. mass in grams, s.t. mass = Msol * 10^{mass_log10}
    val_log10 : array_like,
        The log10 of the parameter value in natural units.
        e.g. log10 of mass in solar-masses, s.t. mass = Msol * 10^{mass_log10}

    """
    both_or_neither = ((val_log10 is not None) == (val is not None))
    if only_one and both_or_neither:
        err = f"One of {name} OR {name}_log10 must be provided!  {name}={val}, {name}_log10={val_log10}"
        log.exception(err)
        raise ValueError(err)

    if val is None:
        val = val_units * np.power(10.0, val_log10)

    if val_log10 is None:
        val_log10 = np.log10(val / val_units)

    return val, val_log10


def _integrate_grid_differential_number(edges, dnum, freq=False):
    """Integrate the differential number-density of binaries over the given grid (edges).

    NOTE: the `edges` provided MUST all be in linear space, mass is converted to ``log10(M)``
    and frequency is converted to ``ln(f)``.
    NOTE: the density `dnum` MUST correspond to `dn/ [dlog10(M) dq dz dln(f)]`

    Parameters
    ----------
    edges : (4,) iterable of ArrayLike
    dnum : ndarray
    freq : bool
        Whether or not to also integrate the frequency dimension.

    Returns
    -------
    number : ndarray
        Number of binaries in each bin of mass, mass-ratio, redshift, frequency.
        NOTE: if `freq=False`, then `number` corresponds to `dN/dln(f)`, the number of binaries
        per log-interval of frequency.

    """
    # ---- integrate from differential-number to number per bin
    # integrate over dlog10(M)
    number = trapz(dnum, np.log10(edges[0]), axis=0, cumsum=False)
    # integrate over mass-ratio
    number = trapz(number, edges[1], axis=1, cumsum=False)
    # integrate over redshift
    number = trapz(number, edges[2], axis=2, cumsum=False)
    # integrate over frequency (if desired)
    if freq:
        number = trapz(number, np.log(edges[3]), axis=3, cumsum=False)

    return number


# =================================================================================================
# ====    Fitting Functions    ====
# =================================================================================================


def _func_gaussian(xx, aa, mm, ss):
    yy = aa * np.exp(-(xx - mm)**2 / (2.0 * ss**2))
    return yy


def fit_gaussian(xx, yy, guess=[1.0, 0.0, 1.0]):
    popt, pcov = sp.optimize.curve_fit(_func_gaussian, xx, yy, p0=guess, maxfev=10000)
    return popt, pcov


def _func_line(xx, amp, slope):
    yy = amp + slope * xx
    return yy


def fit_powerlaw(xx, yy, init=[-15.0, -2.0/3.0]):
    """Fit the given data with a power-law.

    Returns
    -------
    log10_amp
    plaw

    """

    popt, pcov = sp.optimize.curve_fit(_func_line, np.log10(xx), np.log10(yy), p0=init, maxfev=10000)
    # log10_amp = popt[0]
    # gamma = popt[1]

    def fit_func(xx, log10_amp, gamma):
        yy = _func_line(np.log10(xx), log10_amp, gamma)
        yy = 10.0 ** yy
        return yy

    return popt, fit_func


def _func_powerlaw_psd(freqs, fref, amp, index):
    aa = (amp**2) / (12.0 * np.pi**2)
    yy = aa * np.power(freqs/fref, index) * np.power(fref, -3)
    return yy


def fit_powerlaw_psd(xx, yy, fref, init=[-15.0, -13.0/3.0]):
    def fit_func(xx, log10_amp, index):
        amp = 10.0 ** log10_amp
        yy = _func_powerlaw_psd(xx, fref, amp, index)
        return np.log10(yy)

    popt, pcov = sp.optimize.curve_fit(
        fit_func, xx, np.log10(yy),
        p0=init, maxfev=10000, full_output=False
    )

    def fit_func(xx, log10_amp, index):
        amp = 10.0 ** log10_amp
        yy = _func_powerlaw_psd(xx, fref, amp, index)
        return yy

    return popt, fit_func


def fit_powerlaw_fixed_index(xx, yy, index=-2.0/3.0, init=[-15.0]):
    """

    Returns
    -------
    log10_amp
    plaw

    """
    _func_fixed = lambda xx, amp: _func_line(xx, amp, index)
    popt, pcov = sp.optimize.curve_fit(_func_fixed, np.log10(xx), np.log10(yy), p0=init, maxfev=10000)
    log10_amp = popt[0]
    return log10_amp


'''
def _func_turnover_hc(freqs, fref, amp, gamma, fbreak, kappa):
    alpha = (3.0 + gamma) / 2.0
    bend = np.power(fbreak/freqs, kappa)
    yy = amp * np.power(freqs/fref, alpha) * np.power(1.0 + bend, -0.5)
    return yy


def _func_turnover_loglog_hc(xx, amp, gamma, fbreak, kappa):
    alpha = (3.0 + gamma) / 2.0
    uu = np.power(10.0, xx*kappa)
    bb = np.power(fbreak, kappa)
    yy = amp + alpha*xx - 0.5 * np.log10(1.0 + bb/uu)
    return yy


def fit_turnover_hc(xx, yy, init=[-16.0, -13/3, 0.3, 2.5]):
    """
    """
    popt, pcov = sp.optimize.curve_fit(
        _func_turnover_loglog_hc, np.log10(xx), np.log10(yy),
        p0=init, maxfev=10000, full_output=False
    )
    return popt
'''


def _func_turnover_psd(freqs, fref, amp, gamma, fbreak, kappa):
    bend = np.power(fbreak/freqs, kappa)
    bend = np.power(1.0 + bend, -1.0)
    aa = (amp**2) / (12 * np.pi**2)
    yy = aa * np.power(freqs/fref, gamma) * bend * np.power(fref, -3)
    return yy


def fit_turnover_psd(xx, yy, fref, init=[-16, -13/3, 0.3/YR, 2.5]):
    """

    Parameters
    ----------
    xx : (F,)
        Frequencies in units of reference-frequency (e.g. 1/yr)
    yy : (F,)
        GWB PSD

    """

    def fit_func(xx, log10_amp, *args):
        amp = 10.0 ** log10_amp
        yy = _func_turnover_psd(xx, fref, amp, *args)
        return np.log10(yy)

    popt, pcov = sp.optimize.curve_fit(
        fit_func, xx, np.log10(yy),
        p0=init, maxfev=10000, full_output=False
    )

    def fit_func(xx, log10_amp, *args):
        amp = 10.0 ** log10_amp
        yy = _func_turnover_psd(xx, fref, amp, *args)
        return yy

    return popt, fit_func


# =================================================================================================
# ====    General Astronomy    ====
# =================================================================================================


def dfdt_from_dadt(dadt, sepa, mtot=None, frst_orb=None):
    """Convert from hardening rate in separation to hardening rate in frequency.

    Parameters
    ----------
    dadt : array_like
        Hardening rate in terms of binary separation.
    sepa : array_like
        Binary separations.
    mtot : None or array_like
        Binary total-mass in units of [gram].
        Either `mtot` or `frst_orb` must be provided.
    frst_orb : None or array_like
        Binary rest-frame orbital-frequency in units of [1/sec].
        Either `mtot` or `frst_orb` must be provided.

    Returns
    -------
    dfdt :
        Hardening rate in terms of rest-frame frequency.  [1/sec^2]
        NOTE: Has the opposite sign as `dadt`.
    frst_orb :
        Orbital frequency, in the rest-frame.  [1/sec]

    """
    if (mtot is None) and (frst_orb is None):
        err = "Either `mtot` or `frst_orb` must be provided!"
        log.exception(err)
        raise ValueError(err)
    if frst_orb is None:
        frst_orb = kepler_freq_from_sepa(mtot, sepa)

    dfdt = - 1.5 * (frst_orb / sepa) * dadt
    return dfdt, frst_orb


def mtmr_from_m1m2(m1, m2=None):
    """Convert from primary and secondary masses into total-mass and mass-ratio.

    NOTE: it doesn't matter if `m1` or `m2` is the primary or secondary.

    Parameters
    ----------
    m1 : array_like,
        Mass.  If this is a single value, or a 1D array, it denotes the mass of one component of
        a binary.  It can also be shaped, (N,2) where the two elements are the two component masses.
    m2 : None or array_like,
        If array_like, it must match the shape of `m1`, and corresponds to the companion mass.

    Returns
    -------
    (2,N) ndarray
        Total mass and mass-ratio.  If the input values are floats, this is just shaped (2,).

    """
    if m2 is not None:
        masses = np.stack([m1, m2], axis=-1)
    else:
        assert np.shape(m1)[-1] == 2, "If only `m1` is given, last dimension must be 2!"
        masses = np.asarray(m1)

    mtot = masses.sum(axis=-1)
    mrat = masses.min(axis=-1) / masses.max(axis=-1)
    return np.array([mtot, mrat])


def m1m2_from_mtmr(mt: npt.ArrayLike, mr: npt.ArrayLike) -> npt.ArrayLike:
    """Convert from total-mass and mass-ratio to individual masses.

    Parameters
    ----------
    mt : array_like
        Total mass of the binary.
    mr : array_like
        Mass ratio of the binary.

    Returns
    -------
    (2,N) ndarray
        Primary and secondary masses respectively.
        0-primary (more massive component),
        1-secondary (less massive component)

    """
    mt = np.asarray(mt)
    mr = np.asarray(mr)
    m1 = mt/(1.0 + mr)
    m2 = mt - m1
    return np.array([m1, m2])


def frst_from_fobs(fobs, redz):
    """Calculate rest-frame frequency from observed frequency and redshift.

    Parameters
    ----------
    fobs : array_like
        Observer-frame frequencies.
    redz : array_like
        Redshifts.

    Returns
    -------
    fobs : array_like
        Rest-frame frequencies.

    """
    frst = fobs * (1.0 + redz)
    return frst


def fobs_from_frst(frst, redz):
    """Calculate observed frequency from rest-frame frequency and redshift.

    Parameters
    ----------
    frst : array_like
        Rest-frame frequencies.
    redz : array_like
        Redshifts.

    Returns
    -------
    fobs : array_like
        Observer-frame frequencies.

    """
    fobs = frst / (1.0 + redz)
    return fobs


def kepler_freq_from_sepa(mass, sepa):
    """Calculate binary orbital frequency using Kepler's law.

    Parameters
    ----------
    mass : array_like
        Binary total mass [grams].
    sepa : array_like
        Binary semi-major axis or separation [cm].

    Returns
    -------
    freq : array_like
        Binary orbital frequency [1/s].

    """
    freq = (1.0/(2.0*np.pi))*np.sqrt(NWTG*mass)/np.power(sepa, 1.5)
    return freq


def kepler_sepa_from_freq(mass, freq):
    """Calculate binary separation using Kepler's law.

    Parameters
    ----------
    mass : array_like
        Binary total mass [grams]
    freq : array_like
        Binary orbital frequency [1/s].

    Returns
    -------
    sepa : array_like
        Binary semi-major axis (i.e. separation) [cm].

    """
    mass = np.asarray(mass)
    freq = np.asarray(freq)
    sepa = np.power(NWTG*mass/np.square(2.0*np.pi*freq), 1.0/3.0)
    return sepa


def rad_isco(m1, m2=0.0, factor=3.0):
    """Inner-most Stable Circular Orbit, radius at which binaries 'merge'.

    ENH: allow single (total) mass argument.
    ENH: add function to calculate factor as a function of BH spin.

    Parameters
    ----------
    m1 : array_like,
        Mass of first (either) component of binary [grams].
    m2 : array_like,
        Mass of second (other) component of binary [grams].
    factor : float,
        Factor by which to multiple the Schwarzschild radius to define the ISCO.
        3.0 for a non-spinning black-hole.

    Returns
    -------
    rs : array_like,
        Radius of the inner-most stable circular orbit [cm].

    """
    return factor * schwarzschild_radius(m1+m2)


def frst_isco(m1, m2=0.0, **kwargs):
    """Get rest-frame orbital frequency of ISCO orbit.

    Arguments
    ---------
    m1 : array_like, units of [gram]
        Total mass, or mass of the primary.  Added together with `m2` to get total mass.
    m2 : array_like, units of [gram]  or  None
        Mass of secondary, or None if `m1` is already total mass.

    Returns
    -------
    fisco : array_like, units of [Hz]

    """
    risco = rad_isco(m1, m2, **kwargs)
    fisco = kepler_freq_from_sepa(m1+m2, risco)
    return fisco


def redz_after(time, redz=None, age=None):
    """Calculate the redshift after the given amount of time has passed.

    Parameters
    ----------
    time : array_like in units of [sec]
        Amount of time to pass.
    redz : None or array_like,
        Redshift of starting point after which `time` is added.
    age : None or array_like, in units of [sec]
        Age of the Universe at the starting point, after which `time` is added.

    Returns
    -------
    new_redz : array_like
        Redshift of the Universe after the given amount of time.

    """
    if (redz is None) == (age is None):
        raise ValueError("One of `redz` and `age` must be provided (and not both)!")

    if redz is not None:
        age = cosmo.age(redz).to('s').value
    new_age = age + time

    if np.isscalar(new_age):
        if new_age < _AGE_UNIVERSE_GYR * GYR:
            new_redz = cosmo.tage_to_z(new_age)
        else:
            new_redz = -1.0

    else:
        new_redz = -1.0 * np.ones_like(new_age)
        idx = (new_age < _AGE_UNIVERSE_GYR * GYR)
        new_redz[idx] = cosmo.tage_to_z(new_age[idx])

    return new_redz


def schwarzschild_radius(mass):
    """Return the Schwarschild radius [cm] for the given mass [grams].

    Parameters
    ----------
    m1 : array_like
        Mass [grams]

    Returns
    -------
    rs : array_like,
        Schwzrschild radius for this mass.

    """
    rs = SCHW * mass
    return rs


def velocity_orbital(mt, mr, per=None, sepa=None):
    sepa, per = _get_sepa_freq(mt, sepa, per)
    v2 = np.power(NWTG*mt/sepa, 1.0/2.0) / (1 + mr)
    # v2 = np.power(2*np.pi*NWTG*mt/per, 1.0/3.0) / (1 + mr)
    v1 = v2 * mr
    vels = np.moveaxis([v1, v2], 0, -1)
    return vels


def _get_sepa_freq(mt, sepa, freq):
    if (freq is None) and (sepa is None):
        raise ValueError("Either `freq` or `sepa` must be provided!")
    if (freq is not None) and (sepa is not None):
        raise ValueError("Only one of `freq` or `sepa` should be provided!")

    if freq is None:
        freq = kepler_freq_from_sepa(mt, sepa)

    if sepa is None:
        sepa = kepler_sepa_from_freq(mt, freq)

    return sepa, freq


def lambda_factor_dlnf(frst, dfdt, redz, dcom=None):
    """Account for the universe's differential space-time volume for a given hardening rate.

    For each binary, calculate the factor: $$\\Lambda \\equiv (dVc/dz) * (dz/dt) * [dt/dln(f)]$$,
    which has units of [Mpc^3].  When multiplied by a number-density [Mpc^-3], it gives the number
    of binaries in the Universe *per log-frequency interval*.  This value must still be multiplied
    by $\\Delta \\ln(f)$ to get a number of binaries across a frequency in.

    Parameters
    ----------
    frst : ArrayLike
        Binary frequency (typically rest-frame orbital frequency; but it just needs to match what's
        provided in the `dfdt` term.  Units of [1/sec].
    dfdt : ArrayLike
        Binary hardening rate in terms of frequency (typically rest-frame orbital frequency, but it
        just needs to match what's provided in `frst`).  Units of [1/sec^2].
    redz : ArrayLike
        Binary redshift.  Dimensionless.
    dcom : ArrayLike
        Comoving distance to binaries (for the corresponding redshift, `redz`).  Units of [cm].
        If not provided, calculated from given `redz`.

    Returns
    -------
    lambda_fact : ArrayLike
        The differential comoving volume of the universe per log interval of binary frequency.

    """
    zp1 = redz + 1
    if dcom is None:
        dcom = cosmo.z_to_dcom(redz)

    # Volume-factor
    # this is `(dVc/dz) * (dz/dt)`,  units of [Mpc^3/s]
    vfac = 4.0 * np.pi * SPLC * zp1 * (dcom**2)
    # Time-factor
    # this is `f / (df/dt) = dt/d ln(f)`,  units of [sec]
    tfac = frst / dfdt

    # Calculate weighting
    lambda_fact = vfac * tfac
    return lambda_fact


def angs_from_sepa(sepa, dcom, redz):
    """ Calculate angular separation

    Parameters
    ----------
    sepa : ArrayLike
        Binary separation, in cm
    dcom : ArrayLike
        Binary comoving distance, in cm
    redz : ArrayLike
        Binary redshift

    Returns
    -------
    angs : ArrayLike
        Angular separation

    """
    dang = dcom / (1.0 + redz)   # angular-diameter distance [cm]
    angs = sepa / dang           # angular-separation [radians]
    return angs


<<<<<<< HEAD
def eddington_luminosity(mass, eps=0.1):
    ledd = EDDT * mass / eps
    return ledd


def eddington_accretion(mass, eps=0.1):
    edd_lum = eddington_luminosity(mass, eps=eps)
    mdot = edd_lum / np.square(SPLC)
    return mdot


=======
def eddington_accretion(mass, eps=0.1):
    """Eddington Accretion rate, $\\dot{M}_{Edd} = L_{Edd}/\\epsilon c^2$.

    Arguments
    ---------
    mass : array_like of scalar
        BH Mass.
    eps : array_like of scalar
        Efficiency parameter.

    Returns
    -------
    mdot : array_like of scalar
        Eddington accretion rate.

    """
    edd_lum = eddington_luminosity(mass, eps=eps)
    # NOTE: no `epsilon` (efficiency) in this equation, because included in `eddington_luminosity`
    mdot = edd_lum/np.square(SPLC)
    return mdot


def eddington_luminosity(mass, eps=0.1):
    ledd = EDDT * mass / eps
    return ledd

>>>>>>> ec79108a

# =================================================================================================
# ====    Gravitational Waves    ====
# =================================================================================================


def chirp_mass(m1, m2=None):
    """Calculate the chirp-mass of a binary.

    Parameters
    ----------
    m1 : array_like,
        Mass [grams]
        This can either be the mass of the primary component, if scalar or 1D array_like,
        or the mass of both components, if 2D array_like, shaped (N, 2).
    m2 : None or array_like,
        Mass [grams] of the other component of the binary.  If given, the shape must be
        broadcastable against `m1`.

    Returns
    -------
    mc : array_like,
        Chirp mass [grams] of the binary.

    """
    m1, m2 = _array_args(m1, m2)
    # (N, 2)  ==>  (N,), (N,)
    if m2 is None:
        m1, m2 = np.moveaxis(m1, -1, 0)
    mc = np.power(m1 * m2, 3.0/5.0)/np.power(m1 + m2, 1.0/5.0)
    return mc


def chirp_mass_mtmr(mt, mr):
    """Calculate the chirp-mass of a binary.

    Parameters
    ----------
    mt : array_like,
        Total mass [grams].  This is ``M = m1+m2``.
    mr : array_like,
        Mass ratio.  ``q = m2/m1 <= 1``.
        This is defined as the secondary (smaller) divided by the primary (larger) mass.

    Returns
    -------
    mc : array_like,
        Chirp mass [grams] of the binary.

    """
    mt, mr = _array_args(mt, mr)
    mc = mt * np.power(mr, 3.0/5.0) / np.power(1 + mr, 6.0/5.0)
    return mc


def gw_char_strain_nyquist(dur_obs, hs, frst_orb, redz, dfdt_rst):
    """GW Characteristic Strain assuming frequency bins are Nyquist sampled.

    Nyquist assumption: the bin-width is equal to 1/T, for T the total observing duration.

    See, e.g., [Sesana2004]_, Eq.35, and surrounding text.
    NOTE: make sure this is the correct definition of "characteristic" strain for your application!

    # ! THIS FUNCTION MAY NOT BE CORRECT [LZK:2022-08-25] ! #

    Parameters
    ----------
    dur_obs : array_like,
        Duration of observations, in the observer frame, in units of [sec].
        Typically this is a single float value.
    hs : array_like,
        Strain amplitude of the source.  Dimensionless.
    frst_orb : array_like,
        Observer-frame orbital frequency, units of [1/sec].
    redz : array_like,
        Redshift of the binary.  Dimensionless.
    dfdt_rst : array_like,
        Rate of orbital-frequency evolution of the binary, in the rest-frame.  Units of [1/sec^2].

    Returns
    -------
    hc : array_like,
        Characteristic strain of the binary.

    """
    log.warning("`holodeck.utils.gw_char_strain_nyquist` may not be correct!", exc_info=True)

    fobs_gw = fobs_from_frst(frst_orb, redz) * 2.0
    # Calculate the time each binary spends within the band
    dfdt_obs = dfdt_rst * (1 + redz)**2
    bandwidth = (1.0 / dur_obs)   # I think this is right
    # bandwidth = fobs_gw           # I think this is wrong
    tband = bandwidth / dfdt_obs

    ncycles = fobs_gw * np.minimum(dur_obs, tband)
    hc = hs * np.sqrt(ncycles)
    return hc


def gw_dedt(m1, m2, sepa, eccen):
    """GW Eccentricity Evolution rate (de/dt) due to GW emission.

    NOTE: returned value is negative.

    See [Peters1964]_, Eq. 5.8

    Parameters
    ----------
    m1 : array_like,
        Mass of one component of the binary [grams].
    m2 : array_like,
        Mass of other component of the binary [grams].
    sepa : array_like,
        Binary semi-major axis (i.e. separation) [cm].
    eccen : array_like,
        Binary orbital eccentricity.

    Returns
    -------
    dedt : array_like
        Rate of eccentricity change of the binary.
        NOTE: returned value is negative or zero.

    """
    m1, m2, sepa, eccen = _array_args(m1, m2, sepa, eccen)
    cc = _GW_DEDT_ECC_CONST
    e2 = eccen**2
    dedt = cc * m1 * m2 * (m1 + m2) / np.power(sepa, 4)
    dedt *= (1.0 + e2*121.0/304.0) * eccen / np.power(1 - e2, 5.0/2.0)
    return dedt


def gw_dade(sepa, eccen):
    """Rate of semi-major axis evolution versus eccentricity, due to GW emission (da/de).

    NOTE: returned value is positive (e and a go in same direction).
    See [Peters1964]_, Eq. 5.7

    Parameters
    ----------
    sepa : array_like
        Binary semi-major axis (separation) [grams].
    eccen : array_like
        Binary eccentricity [grams].

    Returns
    -------
    dade : array_like
        Rate of change of semi-major axis versus eccentricity [cm].
        NOTE: returned value is positive.

    """
    sepa, eccen = _array_args(sepa, eccen)
    e2 = eccen**2
    num = (1 + (73.0/24.0)*e2 + (37.0/96.0)*e2*e2)
    den = (1 - e2) * (1.0 + (121.0/304.0)*e2)
    dade = (12.0 / 19.0) * (sepa / eccen) * (num / den)
    return dade


def gw_freq_dist_func(nn, ee=0.0, recursive=True):
    """GW frequency distribution function.

    See [EN2007]_ Eq. 2.4; this function gives g(n,e).

    NOTE: recursive relation fails for zero eccentricities!
    TODO: could choose to use non-recursive when zero eccentricities are found?

    TODO: replace `ee` variable with `eccen`

    Parameters
    ----------
    nn : int,
        Number of frequency harmonic to calculate.
    ee : array_like,
        Binary eccentricity.

    Returns
    -------
    gg : array_like,
        GW Frequency distribution function g(n,e).

    """

    # Calculate with non-zero eccentrictiy
    bessel = sp.special.jn
    ne = nn*ee
    n2 = np.square(nn)
    jn_m2 = bessel(nn-2, ne)
    jn_m1 = bessel(nn-1, ne)

    # Use recursion relation:
    if recursive:
        jn = (2*(nn-1) / ne) * jn_m1 - jn_m2
        jn_p1 = (2*nn / ne) * jn - jn_m1
        jn_p2 = (2*(nn+1) / ne) * jn_p1 - jn
    else:
        jn = bessel(nn, ne)
        jn_p1 = bessel(nn+1, ne)
        jn_p2 = bessel(nn+2, ne)

    aa = np.square(jn_m2 - 2.0*ee*jn_m1 + (2/nn)*jn + 2*ee*jn_p1 - jn_p2)
    bb = (1 - ee*ee)*np.square(jn_m2 - 2*ee*jn + jn_p2)
    cc = (4.0/(3.0*n2)) * np.square(jn)
    gg = (n2*n2/32) * (aa + bb + cc)
    return gg


def gw_hardening_rate_dadt(m1, m2, sepa, eccen=None):
    """GW Hardening rate in separation (da/dt).

    NOTE: returned value is negative.

    See [Peters1964]_, Eq. 5.6

    Parameters
    ----------
    m1 : array_like,
        Mass of one component of the binary [grams].
    m2 : array_like,
        Mass of other component of the binary [grams].
    sepa : array_like,
        Binary semi-major axis (i.e. separation) [cm].
    eccen : None or array_like,
        Binary orbital eccentricity.  Treated as zero if `None`.

    Returns
    -------
    dadt : array_like,
        Binary hardening rate [cm/s] due to GW emission.

    """
    m1, m2, sepa, eccen = _array_args(m1, m2, sepa, eccen)
    cc = _GW_DADT_SEP_CONST
    dadt = cc * m1 * m2 * (m1 + m2) / np.power(sepa, 3)
    if eccen is not None:
        fe = _gw_ecc_func(eccen)
        dadt *= fe
    return dadt


def gw_hardening_rate_dfdt(m1, m2, frst_orb, eccen=None):
    """GW Hardening rate in frequency (df/dt).

    Parameters
    ----------
    m1 : array_like
        Mass of one component of each binary [grams].
    m2 : array_like
        Mass of other component of each binary [grams].
    freq_orb : array_like
        Rest frame orbital frequency of each binary [1/s].
    eccen : array_like, optional
        Eccentricity of each binary.

    Returns
    -------
    dfdt : array_like,
        Hardening rate in terms of frequency for each binary [1/s^2].

    """
    m1, m2, frst_orb, eccen = _array_args(m1, m2, frst_orb, eccen)
    sepa = kepler_sepa_from_freq(m1+m2, frst_orb)
    dfdt = gw_hardening_rate_dadt(m1, m2, sepa, eccen=eccen)
    # dfdt, _ = dfdt_from_dadt(dfdt, sepa, mtot=m1+m2)
    dfdt, _ = dfdt_from_dadt(dfdt, sepa, frst_orb=frst_orb)
    return dfdt, frst_orb


def gw_hardening_timescale_freq(mchirp, frst):
    """GW Hardening timescale in terms of frequency (not separation).

    ``tau = f_r / (df_r / dt)``, e.g. [EN2007]_ Eq.2.9

    Parameters
    ----------
    mchirp : array_like,
        Chirp mass in [grams]
    frst : array_like,
        Rest-frame orbital frequency [1/s].

    Returns
    -------
    tau : array_like,
        GW hardening timescale defined w.r.t. orbital frequency [sec].

    """
    mchirp, frst = _array_args(mchirp, frst)
    tau = (5.0 / 96.0) * np.power(NWTG*mchirp/SPLC**3, -5.0/3.0) * np.power(2*np.pi*frst, -8.0/3.0)
    return tau


def gw_lum_circ(mchirp, freq_orb_rest):
    """Calculate the GW luminosity of a circular binary.

    [EN2007]_ Eq. 2.2

    Parameters
    ----------
    mchirp : array_like,
        Binary chirp mass [grams].
    freq_orb_rest : array_like,
        Rest-frame binary orbital frequency [1/s].

    Returns
    -------
    lgw_circ : array_like,
        GW Luminosity [erg/s].

    """
    mchirp, freq_orb_rest = _array_args(mchirp, freq_orb_rest)
    lgw_circ = _GW_LUM_CONST * np.power(2.0*np.pi*freq_orb_rest*mchirp, 10.0/3.0)
    return lgw_circ


def gw_strain_source(mchirp, dcom, freq_rest_orb):
    """GW Strain from a single source in a circular orbit.

    For reference, see:
    *   [Sesana2004]_ Eq.36 : they use `f_r` to denote rest-frame GW-frequency.
    *   [Enoki2004]_ Eq.5.

    Parameters
    ----------
    mchirp : array_like,
        Binary chirp mass [grams].
    dcom : array_like,
        Comoving distance to source [cm].
    freq_orb_rest : array_like,
        Rest-frame binary orbital frequency [1/s].

    Returns
    -------
    hs : array_like,
        GW Strain (*not* characteristic strain).

    """
    mchirp, dcom, freq_rest_orb = _array_args(mchirp, dcom, freq_rest_orb)
    # The factor of 2 below is to convert from orbital-frequency to GW-frequency
    hs = _GW_SRC_CONST * mchirp * np.power(2*mchirp*freq_rest_orb, 2/3) / dcom
    return hs


def sep_to_merge_in_time(m1, m2, time):
    """The initial separation required to merge within the given time.

    See: [Peters1964]_

    Parameters
    ----------
    m1 : array_like,
        Mass of one component of the binary [grams].
    m2 : array_like,
        Mass of other component of the binary [grams].
    time : array_like,
        The duration of time of interest [sec].

    Returns
    -------
    array_like
        Initial binary separation [cm].

    """
    m1, m2, time = _array_args(m1, m2, time)
    GW_CONST = 64*np.power(NWTG, 3.0)/(5.0*np.power(SPLC, 5.0))
    a1 = rad_isco(m1, m2)
    return np.power(GW_CONST*m1*m2*(m1+m2)*time - np.power(a1, 4.0), 1./4.)


def time_to_merge_at_sep(m1, m2, sepa):
    """The time required to merge starting from the given initial separation.

    See: [Peters1964]_.

    Parameters
    ----------
    m1 : array_like,
        Mass of one component of the binary [grams].
    m2 : array_like,
        Mass of other component of the binary [grams].
    sepa : array_like,
        Binary semi-major axis (i.e. separation) [cm].

    Returns
    -------
    array_like
        Duration of time for binary to coalesce [sec].

    """
    m1, m2, sepa = _array_args(m1, m2, sepa)
    GW_CONST = 64*np.power(NWTG, 3.0)/(5.0*np.power(SPLC, 5.0))
    a1 = rad_isco(m1, m2)
    delta_sep = np.power(sepa, 4.0) - np.power(a1, 4.0)
    return delta_sep/(GW_CONST*m1*m2*(m1+m2))


def gamma_psd_to_strain(gamma_psd):
    gamma_strain = (gamma_psd + 3.0) / 2.0
    return gamma_strain


def gamma_strain_to_psd(gamma_strain):
    gamma_psd = 2*gamma_strain - 3.0
    return gamma_psd


def gamma_strain_to_omega(gamma_strain):
    gamma_omega = (gamma_strain - 2.0) / 2.0
    return gamma_omega


def char_strain_to_psd(freqs, hc):
    """

    Arguments
    ---------
    freqs : array_like
        Frequencies of interest in [1/sec].
        Note: these should NOT be in units of reference frequency, but in units of [Hz] = [1/sec].
    hc : array_like
        Characteristic strain.

    Returns
    -------
    psd : array_like
        Power spectral density of gravitational waves.


    """
    psd = hc**2 / (12*np.pi**2)
    psd = psd * np.power(freqs, -3)
    # psd = psd * np.power(freqs/fref, -3) * np.power(fref, -3)
    return psd


def psd_to_char_strain(freqs, psd):
    hc = np.sqrt(psd * (12*np.pi**2 * freqs**3))
    return hc


def char_strain_to_rho(freqs, hc, tspan):
    psd = char_strain_to_psd(freqs, hc)
    rho = np.sqrt(psd/tspan)
    return rho


def rho_to_char_strain(freqs, rho, tspan):
    psd = tspan * rho**2
    hc = psd_to_char_strain(freqs, psd)
    return hc


def char_strain_to_strain_amp(hc, fc, df):
    """ Calculate the strain amplitude of single sources given
    their characteristic strains.

    Parameters
    ----------
    hc : array_like
        Characteristic strain of the single sources.
    fc : array_like
        Observed orbital frequency bin centers.
    df : array_like
        Observed orbital frequency bin widths.

    Returns
    -------
    hs : (F,R,L)
        Strain amplitude of the single sources.

    """
    hs = hc * np.sqrt(df/fc)
    return hs


@numba.njit
def _gw_ecc_func(eccen):
    """GW Hardening rate eccentricitiy dependence F(e).

    See [Peters1964]_ Eq. 5.6, or [EN2007]_ Eq. 2.3

    Parameters
    ----------
    eccen : array_like,
        Binary orbital eccentricity [].

    Returns
    -------
    fe : array_like
        Eccentricity-dependence term of GW emission [].

    """
    e2 = eccen*eccen
    num = 1 + (73/24)*e2 + (37/96)*e2*e2
    den = np.power(1 - e2, 7/2)
    fe = num / den
    return fe


def _array_args(*args):
    args = [np.asarray(aa) if aa is not None else None
            for aa in args]
    return args


@deprecated_fail(scatter_redistribute_densities)
def scatter_redistribute(cents, dist, dens, axis=0):
    pass


#! DEPRECATED
def nyquist_freqs(dur, cad):
    """DEPRECATED.  Use `holodeck.utils.pta_freqs` instead.
    """
    msg = ""
    old_name = "nyquist_freqs"
    new_name = "pta_freqs"
    _frame = inspect.currentframe().f_back
    file_name = inspect.getfile(_frame.f_code)
    fline = _frame.f_lineno
    msg = f"{file_name}({fline}):{old_name} ==> {new_name}" + (len(msg) > 0) * " | " + msg
    warnings.warn_explicit(msg, category=DeprecationWarning, filename=file_name, lineno=fline)
    log.warning(f"DEPRECATION: {msg}", exc_info=True)
    return pta_freqs(dur=dur, num=None, cad=cad)[0]

<|MERGE_RESOLUTION|>--- conflicted
+++ resolved
@@ -18,7 +18,7 @@
 import subprocess
 import warnings
 from pathlib import Path
-from typing import Optional, Tuple, Union, List, Callable, TypeVar, Any  # , TypeAlias  # , Sequence,
+from typing import Optional, Tuple, Union, List, # Callable, TypeVar, Any  # , TypeAlias  # , Sequence,
 
 # try:
 #     from typing import ParamSpec
@@ -34,11 +34,7 @@
 import scipy.special  # noqa
 
 from holodeck import log, cosmo
-<<<<<<< HEAD
 from holodeck.constants import NWTG, SCHW, SPLC, YR, GYR, MPC, PC, EDDT
-=======
-from holodeck.constants import NWTG, SCHW, SPLC, YR, GYR, EDDT
->>>>>>> ec79108a
 
 # [Sesana2004]_ Eq.36
 _GW_SRC_CONST = 8 * np.power(NWTG, 5/3) * np.power(np.pi, 2/3) / np.sqrt(10) / np.power(SPLC, 4)
@@ -1855,19 +1851,6 @@
     return angs
 
 
-<<<<<<< HEAD
-def eddington_luminosity(mass, eps=0.1):
-    ledd = EDDT * mass / eps
-    return ledd
-
-
-def eddington_accretion(mass, eps=0.1):
-    edd_lum = eddington_luminosity(mass, eps=eps)
-    mdot = edd_lum / np.square(SPLC)
-    return mdot
-
-
-=======
 def eddington_accretion(mass, eps=0.1):
     """Eddington Accretion rate, $\\dot{M}_{Edd} = L_{Edd}/\\epsilon c^2$.
 
@@ -1894,7 +1877,6 @@
     ledd = EDDT * mass / eps
     return ledd
 
->>>>>>> ec79108a
 
 # =================================================================================================
 # ====    Gravitational Waves    ====
