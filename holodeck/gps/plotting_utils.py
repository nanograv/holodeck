--- conflicted
+++ resolved
@@ -11,11 +11,9 @@
 from holodeck.constants import GYR, MSOL, PC, YR
 from holodeck.gps import gp_utils as gu
 
-<<<<<<< HEAD
 from labellines import labelLine, labelLines
-=======
+
 VERBOSE = True
->>>>>>> 9fe59356
 
 FLOOR_STRAIN_SQUARED = 1e-40
 FILTER_DEF_WINDOW_LENGTH = 7
@@ -133,10 +131,6 @@
         raise ValueError(
             f"`center_measure` must be 'mean' or 'median', not '{center_measure}'"
         )
-<<<<<<< HEAD
-    #print(f"{center=}\n{center.shape=}")
-    return ssig.savgol_filter(center, 7, 3)
-=======
 
     # Smooth Mean Spectra
     filter_window = FILTER_DEF_WINDOW_LENGTH
@@ -162,7 +156,6 @@
         smooth_center = center
 
     return smooth_center
->>>>>>> 9fe59356
 
 
 def plot_individual_parameter(gp_george,
