--- conflicted
+++ resolved
@@ -2849,11 +2849,7 @@
                       red2white * _white_noise(cad, sigma))
     return red_amp
 
-<<<<<<< HEAD
 def calibrate_one_pta(hc_bg, hc_ss, fobs, npsrs, seed=None,
-=======
-def calibrate_one_pta(hc_bg, hc_ss, fobs, npsrs,
->>>>>>> 5d1c9bf8
                       sigstart=1e-6, sigmin=1e-9, sigmax=1e-4, debug=False, maxbads=20, tol=0.03,
                       phis=None, thetas=None, ret_sig = False, red_amp=None, red_gamma=None, red2white=None,
                       ss_noise=False):
