"""Semi Analytic Modeling (SAM) submodule.

The core element of the SAM module is the :class:`Semi_Analytic_Model` class.  This class requires four
components as arguments:

(1) Galaxy Stellar Mass Function (GSMF): gives the comoving number-density of galaxies as a function
    of stellar mass.  This is implemented as subclasses of the :class:`_Galaxy_Stellar_Mass_Function`
    base class.
(2) Galaxy Pair Fraction (GPF): gives the fraction of galaxies that are in a 'pair' with a given
    mass ratio (and typically a function of redshift and primary-galaxy mass).  Implemented as
    subclasses of the :class:`_Galaxy_Pair_Fraction` subclass.
(3) Galaxy Merger Time (GMT): gives the characteristic time duration for galaxy 'mergers' to occur.
    Implemented as subclasses of the :class:`_Galaxy_Merger_Time` subclass.
(4) M_bh - M_bulge Relation (mmbulge): gives MBH properties for a given galaxy stellar-bulge mass.
    Implemented as subcalsses of the :class:`holodeck.relations._MMBulge_Relation` subclass.

The :class:`Semi_Analytic_Model` class defines a grid in parameter space of total MBH mass ($M=M_1 + M_2$),
MBH mass ratio ($q \\equiv M_1/M_2$), redshift ($z$), and at times binary separation
(semi-major axis $a$) or binary rest-frame orbital-frequency ($f_r$).  Over this grid, the distribution of
comoving number-density of MBH binaries in the Universe is calculated.  Methods are also provided
that interface with the `kalepy` package to draw 'samples' (discretized binaries) from the
distribution, and to calculate GW signatures.

The step of going from a number-density of binaries in $(M, q, z)$ space, to also the distribution
in $a$ or $f$ is subtle, as it requires modeling the binary evolution (i.e. hardening rate).


To-Do
-----
* Change mass-ratios and redshifts (1+z) to log-space; expand q parameter range.
* Incorporate arbitrary hardening mechanisms into SAM construction, sample self-consistently.
* Should there be an additional dimension of parameter space for galaxy properties?  This way
  variance in scaling relations is incorporated directly before calculating realizations.
* Allow SAM class to take M-sigma in addition to M-Mbulge.
* Should GW calculations be moved to the `gravwaves.py` module?

References
----------
* [Sesana2008]_ Sesana, Vecchio, Colacino 2008.
* [Chen2019]_ Chen, Sesana, Conselice 2019.

"""

import abc
from datetime import datetime

import numpy as np
import scipy as sp
import scipy.interpolate  # noqa

import kalepy as kale

import holodeck as holo
from holodeck import cosmo, utils, log
from holodeck.constants import GYR, SPLC, MSOL, MPC, YR, PC
from holodeck import relations, gravwaves, single_sources

_DEBUG = False
_DEBUG_LVL = log.DEBUG
# _DEBUG_LVL = log.WARNING

# _AGE_UNIVERSE_GYR = cosmo.age(0.0).to('Gyr').value  # [Gyr]  ~ 13.78

REDZ_SAMPLE_VOLUME = True    #: get redshifts by sampling uniformly in 3D spatial volume, and converting

GSMF_USES_MTOT = False       #: the mass used in the GSMF is interpretted as M=m1+m2, otherwise use primary m1
GPF_USES_MTOT = False        #: the mass used in the GPF  is interpretted as M=m1+m2, otherwise use primary m1
GMT_USES_MTOT = False        #: the mass used in the GMT  is interpretted as M=m1+m2, otherwise use primary m1

# ZERO_GMT_STALLED_SYSTEMS = False


# ==============================
# ====    SAM Components    ====
# ==============================


# ----    Galaxy Stellar-Mass Function    ----


class _Galaxy_Stellar_Mass_Function(abc.ABC):
    """Galaxy Stellar-Mass Function base-class.  Used to calculate number-density of galaxies.
    """

    @abc.abstractmethod
    def __init__(self, *args, **kwargs):
        return

    @abc.abstractmethod
    def __call__(self, mstar, redz):
        """Return the number-density of galaxies at a given stellar mass, per log10 interval of stellar-mass.

        i.e. Phi = dn / dlog10(M)

        Parameters
        ----------
        mstar : scalar or ndarray
            Galaxy stellar-mass in units of [grams]
        redz : scalar or ndarray
            Redshift.

        Returns
        -------
        rv : scalar or ndarray
            Number-density of galaxies in units of [Mpc^-3]

        """
        return


class GSMF_Schechter(_Galaxy_Stellar_Mass_Function):
    """Single Schechter Function - Galaxy Stellar Mass Function.

    This is density per unit log10-interval of stellar mass, i.e. $Phi = dn / d\\log_{10}(M)$

    See: [Chen2019]_ Eq.9 and enclosing section.

    """

    def __init__(self, phi0=-2.77, phiz=-0.27, mchar0_log10=11.24, mchar0=None, mcharz=0.0, alpha0=-1.24, alphaz=-0.03):
        mchar0, _ = utils._parse_val_log10_val_pars(
            mchar0, mchar0_log10, val_units=MSOL, name='mchar0', only_one=True
        )

        self._phi0 = phi0         # - 2.77  +/- [-0.29, +0.27]  [log10(1/Mpc^3)]
        self._phiz = phiz         # - 0.27  +/- [-0.21, +0.23]  [log10(1/Mpc^3)]
        self._mchar0 = mchar0       # +11.24  +/- [-0.17, +0.20]  [log10(Msol)]
        self._mcharz = mcharz       #  0.0                        [log10(Msol)]    # noqa
        self._alpha0 = alpha0     # -1.24   +/- [-0.16, +0.16]
        self._alphaz = alphaz     # -0.03   +/- [-0.14, +0.16]
        return

    def __call__(self, mstar, redz):
        """Return the number-density of galaxies at a given stellar mass.

        See: [Chen2019] Eq.8

        Parameters
        ----------
        mstar : scalar or ndarray
            Galaxy stellar-mass in units of [grams]
        redz : scalar or ndarray
            Redshift.

        Returns
        -------
        rv : scalar or ndarray
            Number-density of galaxies per log-interval of mass in units of [Mpc^-3]
            i.e.  ``Phi = dn / d\\log_{10}(M)``

        """
        phi = self._phi_func(redz)
        mchar = self._mchar_func(redz)
        alpha = self._alpha_func(redz)
        xx = mstar / mchar
        # [Chen2019]_ Eq.8
        rv = np.log(10.0) * phi * np.power(xx, 1.0 + alpha) * np.exp(-xx)
        return rv

    def _phi_func(self, redz):
        """See: [Chen2019]_ Eq.9
        """
        return np.power(10.0, self._phi0 + self._phiz * redz)

    def _mchar_func(self, redz):
        """See: [Chen2019]_ Eq.10 - NOTE: added `redz` term
        """
        return self._mchar0 + self._mcharz * redz

    def _alpha_func(self, redz):
        """See: [Chen2019]_ Eq.11
        """
        return self._alpha0 + self._alphaz * redz


# ----    Galaxy Pair Fraction    ----


class _Galaxy_Pair_Fraction(abc.ABC):
    """Galaxy Pair Fraction base class, used to describe the fraction of galaxies in mergers/pairs.
    """

    @abc.abstractmethod
    def __init__(self, *args, **kwargs):
        return

    @abc.abstractmethod
    def __call__(self, mass, mrat, redz):
        """Return the fraction of galaxies in pairs of the given parameters.

        Parameters
        ----------
        mass : array_like,
            Mass of the system, units of [grams].
            NOTE: the definition of mass is ambiguous, i.e. whether it is the primary mass, or the
            combined system mass.
        mrat : array_like,
            Mass-ratio of the system (m2/m1 <= 1.0), dimensionless.
        redz : array_like,
            Redshift.

        Returns
        -------
        rv : scalar or ndarray,
            Galaxy pair fraction, dimensionless.

        """
        return


class GPF_Power_Law(_Galaxy_Pair_Fraction):
    """Galaxy Pair Fraction - Single Power-Law
    """

    def __init__(self, frac_norm_allq=0.025, frac_norm=None, mref=None, mref_log10=11.0,
                 malpha=0.0, zbeta=0.8, qgamma=0.0, obs_conv_qlo=0.25, max_frac=1.0):

        mref, _ = utils._parse_val_log10_val_pars(
            mref, mref_log10, val_units=MSOL, name='mref', only_one=True
        )

        # If the pair-fraction integrated over all mass-ratios is given (f0), convert to regular (f0-prime)
        if frac_norm is None:
            if frac_norm_allq is None:
                raise ValueError("If `frac_norm` is not given, `frac_norm_allq` is requried!")
            pow = qgamma + 1.0
            qlo = obs_conv_qlo
            qhi = 1.00
            pair_norm = (qhi**pow - qlo**pow) / pow
            frac_norm = frac_norm_allq / pair_norm

        # normalization corresponds to f0-prime in [Chen2019]_
        self._frac_norm = frac_norm   # f0 = 0.025 b/t [+0.02, +0.03]  [+0.01, +0.05]
        self._malpha = malpha         #      0.0   b/t [-0.2 , +0.2 ]  [-0.5 , +0.5 ]  # noqa
        self._zbeta = zbeta           #      0.8   b/t [+0.6 , +0.1 ]  [+0.0 , +2.0 ]  # noqa
        self._qgamma = qgamma         #      0.0   b/t [-0.2 , +0.2 ]  [-0.2 , +0.2 ]  # noqa

        if (max_frac < 0.0) or (1.0 < max_frac):
            err = f"Given `max_frac`={max_frac:.4f} must be between [0.0, 1.0]!"
            log.exception(err)
            raise ValueError(err)
        self._max_frac = max_frac

        self._mref = mref   # NOTE: this is `a * M_0 = 1e11 Msol` in papers
        return

    def __call__(self, mass, mrat, redz):
        """Return the fraction of galaxies in pairs of the given parameters.

        Parameters
        ----------
        mass : array_like,
            Mass of the system, units of [grams].
            NOTE: the definition of mass is ambiguous, i.e. whether it is the primary mass, or the
            combined system mass.
        mrat : array_like,
            Mass-ratio of the system (m2/m1 <= 1.0), dimensionless.
        redz : array_like,
            Redshift.

        Returns
        -------
        rv : scalar or ndarray,
            Galaxy pair fraction, dimensionless.

        """
        f0p = self._frac_norm
        am0 = self._mref
        aa = self._malpha
        bb = self._zbeta
        gg = self._qgamma
        rv = f0p * np.power(mass/am0, aa) * np.power(1.0 + redz, bb) * np.power(mrat, gg)
        rv = np.clip(rv, None, self._max_frac)
        return rv


# ----    Galaxy Merger Time    ----


class _Galaxy_Merger_Time(abc.ABC):
    """Galaxy Merger Time base class, used to model merger timescale of galaxy pairs.
    """

    @abc.abstractmethod
    def __init__(self, *args, **kwargs):
        return

    @abc.abstractmethod
    def __call__(self, mass, mrat, redz):
        """Return the galaxy merger time for the given parameters.

        Parameters
        ----------
        mass : (N,) array_like[scalar]
            Mass of the system, units of [grams].
            NOTE: the definition of mass is ambiguous, i.e. whether it is the primary mass, or the
            combined system mass.
        mrat : scalar or ndarray,
            Mass-ratio of the system (m2/m1 <= 1.0), dimensionless.
        redz : scalar or ndarray,
            Redshift.

        Returns
        -------
        rv : scalar or ndarray,
            Galaxy merger time, in units of [sec].

        """
        return

    def zprime(self, mass, mrat, redz, **kwargs):
        """Return the redshift after merger (i.e. input `redz` delayed by merger time).
        """
        tau0 = self(mass, mrat, redz, **kwargs)  # sec
        # Find the redshift of  t(z) + tau
        redz_prime = utils.redz_after(tau0, redz=redz)
        return redz_prime, tau0


class GMT_Power_Law(_Galaxy_Merger_Time):
    """Galaxy Merger Time - simple power law prescription
    """

    def __init__(self, time_norm=0.55*GYR, mref0=1.0e11*MSOL, malpha=0.0, zbeta=-0.5, qgamma=0.0):
        # tau0  [sec]
        self._time_norm = time_norm   # +0.55  b/t [+0.1, +2.0]  [+0.1, +10.0]  values for [Gyr]
        self._malpha = malpha         # +0.0   b/t [-0.2, +0.2]  [-0.2, +0.2 ]
        self._zbeta = zbeta           # -0.5   b/t [-2.0, +1.0]  [-3.0, +1.0 ]
        self._qgamma = qgamma         # +0.0   b/t [-0.2, +0.2]  [-0.2, +0.2 ]

        # [Msol]  NOTE: this is `b * M_0 = 0.4e11 Msol / h0` in [Chen2019]_
        # 7.2e10*MSOL
        mref = mref0 * (0.4 / cosmo.h)
        self._mref = mref
        return

    def __call__(self, mass, mrat, redz):
        """Return the galaxy merger time for the given parameters.

        Parameters
        ----------
        mass : (N,) array_like[scalar]
            Mass of the system, units of [grams].
            NOTE: the definition of mass is ambiguous, i.e. whether it is the primary mass, or the
            combined system mass.
        mrat : (N,) array_like[scalar]
            Mass ratio of each binary.
        redz : (N,) array_like[scalar]
            Redshifts of each binary.

        Returns
        -------
        mtime : (N,) ndarray[float]
            Merger time for each binary in [sec].

        """
        # convert to primary mass
        # mpri = utils.m1m2_from_mtmr(mtot, mrat)[0]   # [grams]
        tau0 = self._time_norm                       # [sec]
        bm0 = self._mref                             # [grams]
        aa = self._malpha
        bb = self._zbeta
        gg = self._qgamma
        mtime = tau0 * np.power(mass/bm0, aa) * np.power(1.0 + redz, bb) * np.power(mrat, gg)
        mtime = mtime
        return mtime


# ===================================
# ====    Semi-Analytic Model    ====
# ===================================


class Semi_Analytic_Model:
    """Semi-Analytic Model of MBH Binary populations.

    Based on four components:

    * Galaxy Stellar-Mass Function (GSMF): the distribution of galaxy masses
    * Galaxy Pair Fraction (GPF): the probability of galaxies having a companion
    * Galaxy Merger Time (GMT): the expected galaxy-merger timescale for a pair of galaxies
    * M-MBulge relation: relation between host-galaxy (bulge-mass) and MBH (mass) properties

    """

<<<<<<< HEAD
    # ZERO_GMT_STALLED_SYSTEMS = False
    # ZERO_DYNAMIC_STALLED_SYSTEMS = True # must be false to use Hard_GW
    # ZERO_DYNAMIC_COALESCED_SYSTEMS = True
    # USE_REDZ_AFTER_HARD = True
=======
    ZERO_GMT_STALLED_SYSTEMS = False
    ZERO_DYNAMIC_STALLED_SYSTEMS = True
    ZERO_DYNAMIC_COALESCED_SYSTEMS = True
    USE_REDZ_AFTER_HARD = True
>>>>>>> a13b6661

    def __init__(
        self, mtot=(1.0e4*MSOL, 1.0e12*MSOL, 91), mrat=(1e-3, 1.0, 71), redz=(1e-3, 10.0, 101),
        shape=None,
        gsmf=GSMF_Schechter, gpf=GPF_Power_Law, gmt=GMT_Power_Law, mmbulge=relations.MMBulge_MM2013,
        **kwargs
    ):
        """

        Parameters
        ----------
        mtot : list, optional
        mrat : list, optional
        redz : list, optional
        shape : _type_, optional
        gsmf : _type_, optional
        gpf : _type_, optional
        gmt : _type_, optional
        mmbulge : _type_, optional

        """

        for key, val in kwargs.items():
            if not hasattr(self, key):
                err = f"{self} does not have attr {key}, cannot set with kwargs!"
                log.exception(err)
                raise KeyError(err)
            setattr(self, key, val)

        # Sanitize input classes/instances
        gsmf = utils._get_subclass_instance(gsmf, None, _Galaxy_Stellar_Mass_Function)
        gpf = utils._get_subclass_instance(gpf, None, _Galaxy_Pair_Fraction)
        gmt = utils._get_subclass_instance(gmt, None, _Galaxy_Merger_Time)
        mmbulge = utils._get_subclass_instance(mmbulge, None, relations._MMBulge_Relation)

        # Process grid specifications
        param_names = ['mtot', 'mrat', 'redz']
        params = [mtot, mrat, redz]
        for ii, (par, name) in enumerate(zip(params, param_names)):
            log.debug(f"{name}: {par}")
            if isinstance(par, tuple) and (len(par) == 3):
                continue
            elif isinstance(par, np.ndarray):
                continue
            else:
                err = (
                    f"{name} (type={type(par)}, len={len(par)}) must be a (3,) tuple specifying a log-spacing, "
                    "or ndarray of grid edges!"
                )
                log.exception(err)
                raise ValueError(err)

        # Determine shape of grid (i.e. number of bins in each parameter)
        if shape is not None:
            if np.isscalar(shape):
                shape = [shape for ii in range(3)]

            shape = np.asarray(shape)
            if not np.issubdtype(shape.dtype, int) or (shape.size != 3) or np.any(shape <= 1):
                raise ValueError(f"`shape` ({shape}) must be an integer, or (3,) iterable of integers, larger than 1!")

            # mtot
            for ii, par in enumerate(params):
                if shape[ii] is not None:
                    log.debug(f"{param_names[ii]}: resetting grid shape to {shape[ii]}")
                    if not isinstance(par, tuple) or len(par) != 3:
                        err = (
                            f"Cannot set shape ({shape[ii]}) for {param_names[ii]} which is not a (3,) tuple "
                            "specifying a log-spacing!"
                        )
                        log.exception(err)
                        raise ValueError(err)

                    par = [pp for pp in par]
                    par[2] = shape[ii]
                    par = tuple(par)
                    params[ii] = par

        # Set grid-spacing for each parameter
        for ii, (par, name) in enumerate(zip(params, param_names)):
            log.debug(f"{name}: {par}")
            if isinstance(par, tuple) and (len(par) == 3):
                par = np.logspace(*np.log10(par[:2]), par[2])
            elif isinstance(par, np.ndarray):
                par = np.copy(par)
            else:
                err = f"{name} must be a (3,) tuple specifying a log-spacing; or ndarray of grid edges!  ({par})"
                log.exception(err)
                raise ValueError(err)

            log.debug(f"{name}: [{par[0]}, {par[-1]}] {par.size}")
            params[ii] = par

        mtot, mrat, redz = params
        self.mtot = mtot
        self.mrat = mrat
        self.redz = redz

        self._gsmf = gsmf             #: Galaxy Stellar-Mass Function (`_Galaxy_Stellar_Mass_Function` instance)
        self._gpf = gpf               #: Galaxy Pair Fraction (`_Galaxy_Pair_Fraction` instance)
        self._gmt = gmt               #: Galaxy Merger Time (`_Galaxy_Merger_Time` instance)
        self._mmbulge = mmbulge       #: Mbh-Mbulge relation (`relations._MMBulge_Relation` instance)

        # These values are calculated as needed by the class when the corresponding methods are called
        self._density = None          #: Binary comoving number-density
        self._grid = None             #: Domain of population: total-mass, mass-ratio, and redshift
        self._shape = None            #: Shape of the parameter-space domain (mtot, mrat, redz)
        self._fisco = None            #: Orbital rest-frame frequency of each bin's ISCO
        self._gmt_time = None         #: GMT timescale of galaxy mergers [sec]
        self._redz_prime = None       #: redshift following galaxy merger process

        # These values change each time a certain function is called, but are cached after each call
        self._dynamic_binary_number = None
        self._gwb = None
        self._coal = None
        self._stall = None

        return

    @property
    def edges(self):
        """The grid edges defining the domain (list of: [`mtot`, `mrat`, `redz`])
        """
        return [self.mtot, self.mrat, self.redz]

    @property
    def grid(self):
        """Grid of parameter space over which binary population is defined, ndarray (3, M, Q, Z).
        """
        if self._grid is None:
            self._grid = np.meshgrid(*self.edges, indexing='ij')
        return self._grid

    @property
    def shape(self):
        """Shape of the parameter space domain (number of edges in each dimension), (3,) tuple
        """
        if self._shape is None:
            self._shape = tuple([len(ee) for ee in self.edges])
        return self._shape

    def mass_stellar(self):
        """Calculate stellar masses for each MBH based on the M-MBulge relation.

        Returns
        -------
        masses : (2, N) ndarray of scalar,
            Galaxy total stellar masses for all MBH. [0, :] is primary, [1, :] is secondary [grams].

        """
        # total-mass, mass-ratio ==> (M1, M2)
        masses = utils.m1m2_from_mtmr(self.mtot[:, np.newaxis], self.mrat[np.newaxis, :])
        # BH-masses to stellar-masses
        masses = self._mmbulge.mstar_from_mbh(masses, scatter=False)
        return masses

    @property
    def static_binary_density(self):
        """The number-density of binaries in each bin, 'd^3 n / [dlog10M dq dz]' in units of [Mpc^-3].

        This is calculated once and cached.

        Returns
        -------
        density : (M, Q, Z) ndarray
            Number density of binaries, per unit redshift, mass-ratio, and log10 of mass.  Units of [Mpc^-3].

        Notes
        -----
        * This function effectively calculates Eq.21 & 5 of [Chen2019]_; or equivalently, Eq. 6 of [Sesana2008]_.
        * Bins which 'merge' after redshift zero are set to zero density (using the `self._gmt` instance).

        """
        if self._density is None:

            # ---- convert from MBH ===> mstar

            # `mstar_tot` starts as the secondary mass, sorry
            mstar_pri, mstar_tot = self.mass_stellar()
            # q = m2 / m1
            mstar_rat = mstar_tot / mstar_pri
            # M = m1 + m2
            mstar_tot = mstar_pri + mstar_tot
            redz = self.redz[np.newaxis, np.newaxis, :]
            args = [mstar_pri[..., np.newaxis], mstar_rat[..., np.newaxis], mstar_tot[..., np.newaxis], redz]
            # Convert to shape (M, Q, Z)
            mstar_pri, mstar_rat, mstar_tot, redz = np.broadcast_arrays(*args)

            # choose whether the primary mass, or total mass, is used in different calculations
            mass_gsmf = mstar_tot if GSMF_USES_MTOT else mstar_pri
            mass_gpf = mstar_tot if GPF_USES_MTOT else mstar_pri
            mass_gmt = mstar_tot if GMT_USES_MTOT else mstar_pri

            # GMT returns `-1.0` for values beyond age of universe
            zprime, gmt_time = self._gmt.zprime(mass_gmt, mstar_rat, redz)
            self._gmt_time = gmt_time
            self._redz_prime = zprime

            # find valid entries (M, Q, Z)
            idx_stalled = (zprime < 0.0)
            log.info(f"Stalled SAM bins based on GMT: {utils.frac_str(idx_stalled)}")
            if _DEBUG:
                if np.all(idx_stalled):
                    utils.print_stats(stack=False, print_func=log.error,
                                      mstar_tot=mstar_tot, mstar_rat=mstar_rat, redz=redz)
                    err = "No `zprime` values are greater than zero!"
                    log.warning(err)
                    # raise RuntimeError(err)

            # ---- Get Galaxy Merger Rate  [Chen2019] Eq.5
            log.debug(f"GSMF_USES_MTOT={GSMF_USES_MTOT}")
            log.debug(f"GPF_USES_MTOT ={GPF_USES_MTOT}")
            log.debug(f"GMT_USES_MTOT ={GMT_USES_MTOT}")

            # `gsmf` returns [1/Mpc^3]   `dtdz` returns [sec]
            dens = self._gsmf(mass_gsmf, redz) * self._gpf(mass_gpf, mstar_rat, redz) * cosmo.dtdz(redz)
            # `gmt` returns [sec]
            dens /= gmt_time
            # now `dens` is  ``dn_gal / [dlog10(Mstar) dq_gal dz]``  with units of [Mpc^-3]

            if _DEBUG:
                dens_check = self._ndens_gal(mass_gsmf, mstar_rat, redz)
                log.log(_DEBUG_LVL, "checking galaxy merger densities...")
                log.log(_DEBUG_LVL, f"dens_check = {utils.stats(dens_check)}")
                log.log(_DEBUG_LVL, f"dens       = {utils.stats(dens)}")
                err = (dens - dens_check) / dens_check
                log.log(_DEBUG_LVL, f"       err = {utils.stats(err)}")
                bads = ~np.isclose(dens, dens_check, rtol=1e-6, atol=1e-100)
                if np.any(bads):
                    err_msg = "Galaxy ndens check failed!"
                    log.exception(err_msg)
                    bads = np.where(bads)
                    log.error(f"check bads = {utils.stats(dens_check[bads])}")
                    log.error(f"      bads = {utils.stats(dens[bads])}")
                    raise ValueError(err_msg)

            # ---- Convert to MBH Binary density

            # we want ``dn_mbhb / [dlog10(M_bh) dq_bh qz]``
            # so far we have ``dn_gal / [dlog10(M_gal) dq_gal dz]``

            # dn / [dM dq dz] = (dn_gal / [dM_gal dq_gal dz]) * (dM_gal/dM_bh) * (dq_gal / dq_bh)
            mplaw = self._mmbulge._mplaw
            dqbh_dqgal = mplaw * np.power(mstar_rat, mplaw - 1.0)
            # (dMstar-pri / dMbh-pri) * (dMbh-pri/dMbh-tot) = (dMstar-pri / dMstar-tot) * (dMstar-tot/dMbh-tot)
            # ==> (dMstar-tot/dMbh-tot) = (dMstar-pri / dMbh-pri) * (dMbh-pri/dMbh-tot) / (dMstar-pri / dMstar-tot)
            #                           = (dMstar-pri / dMbh-pri) * (1 / (1+q_bh)) / (1 / (1+q_star))
            #                           = (dMstar-pri / dMbh-pri) * ((1+q_star) / (1+q_bh))
            dmstar_dmbh_pri = self._mmbulge.dmstar_dmbh(mstar_pri)   # [unitless]
            qterm = (1.0 + mstar_rat) / (1.0 + self.mrat[np.newaxis, :, np.newaxis])
            dmstar_dmbh = dmstar_dmbh_pri * qterm

            dens *= (self.mtot[:, np.newaxis, np.newaxis] / mstar_tot) * (dmstar_dmbh / dqbh_dqgal)

            if _DEBUG:
                dens_check = self._ndens_mbh(mass_gsmf, mstar_rat, redz)
                log.log(_DEBUG_LVL, "checking MBH merger densities...")
                log.log(_DEBUG_LVL, f"dens_check = {utils.stats(dens_check)}")
                log.log(_DEBUG_LVL, f"dens       = {utils.stats(dens)}")
                err = (dens - dens_check) / dens_check
                log.log(_DEBUG_LVL, f"       err = {utils.stats(err)}")
                bads = ~np.isclose(dens, dens_check, rtol=1e-6, atol=1e-100)
                if np.any(bads):
                    err_msg = "MBH ndens check failed!"
                    log.exception(err_msg)
                    bads = np.where(bads)
                    log.error(f"check bads = {utils.stats(dens_check[bads])}")
                    log.error(f"      bads = {utils.stats(dens[bads])}")
                    raise ValueError(err_msg)

            # Add scatter from the M-Mbulge relation
            scatter = self._mmbulge._scatter_dex
            log.debug(f"mmbulge scatter = {scatter}")
            if scatter > 0.0:
                log.info(f"Adding MMbulge scatter ({scatter:.4e})")
                log.info(f"\tdens bef: ({utils.stats(dens)})")
                dur = datetime.now()
                mass_bef = self._integrated_binary_density(dens, sum=True)
                self._dens_bef = np.copy(dens)
                dens = add_scatter_to_masses(self.mtot, self.mrat, dens, scatter)
                self._dens_aft = np.copy(dens)

                mass_aft = self._integrated_binary_density(dens, sum=True)
                dur = datetime.now() - dur
                dm = (mass_aft - mass_bef) / mass_bef
                log.info(f"Scatter added after {dur.total_seconds()} sec")
                log.info(f"\tdens aft: ({utils.stats(dens)})")
                msg = f"mass: {mass_bef:.2e} ==> {mass_aft:.2e} || change = {dm:.4e}"
                log.info(f"\t{msg}")
                if np.fabs(dm) > 0.05:
                    err = f"Warning, significant change in number-mass!  {msg}"
                    log.error(err)
                    print(err, flush=True)

            # set values after redshift zero to have zero density
            # if self.ZERO_GMT_STALLED_SYSTEMS:
            log.info(f"zeroing out {utils.frac_str(idx_stalled)} systems stalled from GMT")
            dens[idx_stalled] = 0.0
            # else:
            #     log.info("NOT zeroing out systems with GMTs extending past redshift zero!")

            self._density = dens

        return self._density

    @property
    def fisco(self):
        if self._fisco is None:
            temp = utils.rad_isco(self.mtot)
            temp = utils.kepler_freq_from_sepa(self.mtot, temp)
            self._fisco = temp

        return self._fisco

    def dynamic_binary_number(self, hard, fobs_orb=None, sepa=None,
                              zero_coalesced=None, zero_stalled=None, return_details=False):
        """Calculate the differential number of binaries (per bin-volume, per log-freq interval).

        d^4 N / [dlog10(M) dq dz dln(X)    <===    d^3 n / dlog10(M) dq dz

        The value returned is `d^4 N / [dlog10(M) dq dz dln(X)]`, where X is either:
        *   separation (a)                         ::  if `sepa`     is passed in, or
        *   observer-frame orbital-frequency (f_o) ::  if `fobs_orb` is passed in.

        Parameters
        ----------
        hard : `holodeck.evolution._Hardening`
            Hardening instance for calculating binary evolution rate.
        fobs_orb : ArrayLike
            observer-frame orbital-frequency in [1/sec].
            NOTE: either `fobs_orb` or `sepa` must be provided (and not both).
        sepa : ArrayLike
            Rest-frame binary separation in [cm].
            NOTE: either `fobs_orb` or `sepa` must be provided (and not both).
        zero_coalesced : bool
            Whether binaries should be checked for coalescence.
            If `True`, they will not contribute to frequency bins above their ISCO frequency.
        zero_stalled : bool
            Whether binaries should be checked for stalling before z=0.
            If `True`, they will not contribute to frequency bins that they reach after z=0.

        Returns
        -------
        edges : (4,) list of 1darrays of scalar
            A list containing the edges along each dimension.  These are:
            {total-mass, mass-ratio, redshift, observer-frame orbital-frequency}
        dnum : (M, Q, Z, F) ndarray of scalar
            Differential number of binaries at the grid edges.  Units are dimensionless number of binaries.
        [details]

        Notes
        -----
        This function is effectively Eq.6 of [Sesana2008]_.

        d^2 N / dz dln(f_r) = (dn/dz) * (dt/d ln f_r) * (dz/dt) * (dVc/dz)
                            = (dn/dz) * (f_r / [df_r/dt]) * 4 pi c D_c^2 (1+z)
                            = `dens`  *      `tau`        *   `cosmo_fact`

        d^2 N / dz dln(a)   = (dn/dz) * (dz/dt) * (dt/d ln a) * (dVc/dz)
                            = (dn/dz) * (a / [da/dt]) * 4 pi c D_c^2 (1+z)
                            = `dens`  *      `tau`        *   `cosmo_fact`

        To-Do
        -----
        *   Use the `utils.lambda_factor_freq` function instead of calculating it manually.  Be
            careful about units (Mpc).  Need to adjust the function to accept either sepa or freq
            as arguments and outputs.

        """

        if (fobs_orb is None) == (sepa is None):
            err = "one (and only one) of `fobs_orb` or `sepa` must be provided!"
            log.exception(err)
            raise ValueError(err)

        if fobs_orb is not None:
            fobs_orb = np.asarray(fobs_orb)
            xsize = fobs_orb.size
            edges = self.edges + [fobs_orb, ]
        else:
            xsize = len(sepa)
            edges = self.edges + [sepa, ]

        if zero_coalesced is None:
            if hard.CONSISTENT is True:
                zero_coalesced = False
            elif hard.CONSISTENT is False:
                zero_coalesced = True
            else:
                err = "`hard.CONSISTENT` or 'zero_coalesced' must be one of {{True, False}}!"
                log.error(err)
                raise ValueError(err)
            
        if zero_stalled is None:
            if hard.CONSISTENT is True:
                zero_stalled = True
            elif hard.CONSISTENT is False:
                zero_stalled = False
            else:
                err = "`hard.CONSISTENT` or 'zero_stalled must be one of {{True, False}}!"
                log.error(err)
                raise ValueError(err)

        log.info(f"{zero_coalesced=}, {zero_stalled=}")

        # shape: (M, Q, Z)
        dens = self.static_binary_density   # d3n/[dlog10(M) dq dz]  units: [Mpc^-3]

        # (Z,) comoving-distance in [Mpc]
        dc = cosmo.comoving_distance(self.redz).to('Mpc').value

        # (Z,) this is `(dVc/dz) * (dz/dt)` in units of [Mpc^3/s]
        cosmo_fact = 4 * np.pi * (SPLC/MPC) * np.square(dc) * (1.0 + self.redz)

        # (M, Q) calculate chirp-mass
        mchirp = utils.m1m2_from_mtmr(self.mtot[:, np.newaxis], self.mrat[np.newaxis, :])
        mchirp = utils.chirp_mass(*mchirp)
        # (M, Q, 1, 1) make shape broadcastable for later calculations
        mchirp = mchirp[..., np.newaxis, np.newaxis]

        # (M*Q*Z,) 1D arrays of each total-mass, mass-ratio, and redshift
        mt, mr, rz = [gg.ravel() for gg in self.grid]

        # Make sure we have both `frst_orb` and binary separation `sa`; shapes (X, M*Q*Z)
        if fobs_orb is not None:
            if not np.all(np.diff(fobs_orb) > 0.0):
                err = f"Values of `frst_orb` must all be increasing!  {fobs_orb}"
                log.exception(err)
                raise ValueError(err)

            # Convert from observer-frame orbital freq, to rest-frame orbital freq
            # (X, M*Q*Z)
            frst_orb = fobs_orb[:, np.newaxis] * (1.0 + rz[np.newaxis, :])
            sa = utils.kepler_sepa_from_freq(mt[np.newaxis, :], frst_orb)
        else:
            if not np.all(np.diff(sepa) < 0.0):
                err = f"Values of `sepa` must all be decreasing!  {sepa}"
                log.exception(err)
                raise ValueError(err)

            sa = sepa[:, np.newaxis]
            # (X, M*Q*Z), this is the _orbital_ frequency (not GW), and in rest-frame
            frst_orb = utils.kepler_freq_from_sepa(mt[np.newaxis, :], sa)

        # (X, M*Q*Z), hardening rate, negative values, units of [cm/sec]
        dadt = hard.dadt(mt[np.newaxis, :], mr[np.newaxis, :], sa)

        # Calculate `tau = dt/dlnf_r = f_r / (df_r/dt)`
        if fobs_orb is not None:
            # dfdt is positive (increasing frequency)
            dfdt, frst_orb = utils.dfdt_from_dadt(dadt, sa, frst_orb=frst_orb)
            tau = frst_orb / dfdt
        else:
            # recall: dadt is negative (decreasing separation), units of [cm/sec]
            tau = - sa / dadt

        # convert `tau` to the correct shape, note that moveaxis MUST happen _before_ reshape!
        # (X, M*Q*Z) ==> (M*Q*Z, X)
        tau = np.moveaxis(tau, 0, -1)
        # (M*Q*Z, X) ==> (M, Q, Z, X)
        tau = tau.reshape(dens.shape + (xsize,))

        # (M, Q, Z) units: [1/s] i.e. number per second
        dnum = dens * cosmo_fact
        # (M, Q, Z, X) units: [] unitless, i.e. number
        dnum = dnum[..., np.newaxis] * tau

        bads = ~np.isfinite(tau)
        if np.any(bads):
            log.warning(f"Found {utils.frac_str(bads)} invalid hardening timescales.  Setting to zero densities.")
            dnum[bads] = 0.0

        if return_details:
            # (X, M*Q*Z) ==> (M*Q*Z, X)
            dadt = np.moveaxis(dadt, 0, -1)
            # (M*Q*Z, X) ==> (M, Q, Z, X)
            dadt = dadt.reshape(dens.shape + (xsize,))
            details = dict(dens=dens, cosmo_fact=cosmo_fact, tau=tau, dadt=dadt)
        else:
            del dadt, tau, dens, cosmo_fact

        # ---- Check when binaries reach their ISCO (and zero out density at higher frequencies)
        if zero_coalesced:
            # (M,) rest-frame orbital-frequency of ISCO in [1/sec]
            fisco = self.fisco
            # duplicate for all Q and Z  i.e. (M,) ==> (M,Q,Z)
            fisco = fisco[:, np.newaxis, np.newaxis] * np.ones(self.shape)
            # (M,Q,Z) ==> (M*Q*Z)
            fisco = fisco.flatten()
            # `frst_orb` is shaped (X, M*Q*Z)
            coal = (frst_orb > fisco[np.newaxis, :])
            # reshape to match `dnum`  (X, M*Q*Z) ==> (M*Q*Z, X) ==> (M, Q, Z, X)
            coal = coal.T.reshape(dnum.shape)
            log.info(f"fraction of coalesced binaries: {utils.frac_str(coal)}")
            dnum[coal] = 0.0
            # self._coal = coal
            if return_details:
                details['coal'] = coal
                details['fisco'] = fisco

        else:
            log.warning("WARNING: _coalesced_ binaries are not being accounted for in `dynamic_binary_number`!")

        # ---- Check that binaries reach each frequency bin before redshift zero
        if zero_stalled:
            import holodeck.cyutils
            # Calculate the time it takes binaries to evolve along a series of steps in separation

            # number of steps in the integration, refer to this as X below
            STEPS = 123

            # start from the hardening model's initial separation
            try:
                rmax = hard._sepa_init
            except AttributeError as err:
                log.exception(err)
                msg = (
                    "Failed load initial separation from hardening model!  This is likely because you are using a "
                    "non-self-consistent hardening model.  This means you cannot determine which systems stall "
                    "before reaching redshift zero.  FIX: To skip this check, pass `zero_stalled=False` in your "
                    "call to `Semi_Analytic_Model.dynamic_binary_number` or `Semi_Analytic_Model.gwb`."
                )
                print(msg)
                log.exception(msg)
                raise RuntimeError(msg)

            # (M,) end at the ISCO
            rmin = utils.rad_isco(self.mtot)
            # Choose steps for each binary, log-spaced between rmin and rmax
            extr = np.log10([rmax * np.ones_like(rmin), rmin])     # (2,M,)
            rads = np.linspace(0.0, 1.0, STEPS)[np.newaxis, :]     # (1,X)
            # (M, X)  =  (M,1) * (1,X)
            rads = extr[0][:, np.newaxis] + (extr[1] - extr[0])[:, np.newaxis] * rads
            rads = 10.0 ** rads
            # print(f"{rads[-1, :]/PC=}")
            # (M, Q, Z, X)
            mt, mr, rz, rads = np.broadcast_arrays(
                self.mtot[:, np.newaxis, np.newaxis, np.newaxis],
                self.mrat[np.newaxis, :, np.newaxis, np.newaxis],
                self.redz[np.newaxis, np.newaxis, :, np.newaxis],
                rads[:, np.newaxis, np.newaxis, :]
            )
            # (X, M*Q*Z)
            mt, mr, rz, rads = [mm.reshape(-1, STEPS).T for mm in [mt, mr, rz, rads]]
            # print(f"{rads[:, -1]/PC=}")
            # (X, M*Q*Z) --- `Fixed_Time.dadt` will only accept this shape
            dadt_evo = hard.dadt(mt, mr, rads)
            # print(f"{dadt_evo[:, -1]*YR/PC=}")

            # Integrate (inverse) hardening rates to calculate total lifetime to each separation

            # NOTE: this saves some overall memory usage by casting to float32
            # times_evo = -utils.trapz_loglog(-1.0 / dadt_evo, rads, axis=0, cumsum=True)
            times_evo = -utils.trapz_loglog(-1.0 / dadt_evo.astype('float32'), rads.astype('float32'), axis=0, cumsum=True)
            # print(f"{times_evo[:, -1]/GYR=}")
            del dadt_evo

            # (X, M*Q*Z)   convert from separations to rest-frame orbital frequencies
            frst_orb_evo = utils.kepler_freq_from_sepa(mt, rads)
            # print(f"{frst_orb_evo[:, -1]*YR=}")
            del rads, mt, mr
            # interpolate to target frequencies
            # `frst_orb` is shaped (X, M*Q*Z)  `ndinterp` interpolates over 1th dimension
            # times = utils.ndinterp(frst_orb.T, frst_orb_evo[1:, :].T, times_evo.T, xlog=True, ylog=True).T
            # NOTE: cyutils.interp_2d doesn't currently work for the float32, so use 64, still saves memory overall
            # print(f"{frst_orb[:, -1]*YR=}")
            times = holo.cyutils.interp_2d(
                frst_orb.T, frst_orb_evo[1:, :].T, times_evo.T.astype('float64'),
                xlog=True, ylog=True, extrap=False
            ).T
            # print(f"{times[:, -1]/GYR=}")
            del frst_orb_evo, times_evo

            # Combine the binary-evolution time, with the galaxy-merger time
            # (X, M*Q*Z)
            times += self._gmt_time.reshape(-1)[np.newaxis, :]

            # Find the redshift when each binary reaches these frequencies, -1 for after z=0
            #    `rz` is shaped (X, M*Q*Z) where all entries across X are the same
            # redz_final = utils.redz_after(times, redz=rz[0, np.newaxis, :])

            times = times.T.reshape(dnum.shape)
            # rz = rz.T.reshape(dnum.shape)
            redz_final = utils.redz_after(times, redz=self.redz[np.newaxis, np.newaxis, :, np.newaxis])

            # reshape to match `dnum`  (X, M*Q*Z) ==> (M*Q*Z, X) ==> (M, Q, Z, X)
            # redz_final = redz_final.T.reshape(dnum.shape)
            # Find systems not reaching these frequencies before redshift zero
            stall = (redz_final < 0.0)

            log.info(f"fraction of stalled bins-xvals: {utils.frac_str(stall)}")
            stalled = np.any(stall, axis=-1)
            log.info(f"fraction of bins stalled at all xvals: {utils.frac_str(stalled)}")
            stalled_frac = np.count_nonzero(stalled) / stalled.size
            if stalled_frac > 0.8:
                log.info(f"A large fraction of bins are stalled at all xvals!  {stalled_frac:.4e}")

            dnum[stall] = 0.0
            # self._stall = stall
            self._redz_final = redz_final
            if return_details:
                details['stall'] = stall
                details['time_tot'] = times
                details['redz_final'] = redz_final

        else:
            log.info("stalled binaries are not being accounted for in `dynamic_binary_number`!")

        self._dynamic_binary_number = dnum

        if return_details:
            return edges, dnum, details

        return edges, dnum

    def gwb(self, fobs_gw_edges, hard=holo.hardening.Hard_GW, realize=False,
            zero_coalesced=None, zero_stalled=None, use_redz_after_hard=None, return_details=False):
        """Calculate the (smooth/semi-analytic) GWB at the given observed GW-frequencies.

        Parameters
        ----------
        fobs_gw : (F,) array_like of scalar,
            Observer-frame GW-frequencies. [1/sec]
            These are the frequency bin edges, which are integrated across to get the number of binaries in each
            frequency bin.
        hard : holodeck.evolution._Hardening class or instance
            Hardening mechanism to apply over the range of `fobs_gw`.
        realize : bool or int,
            Whether to construct a Poisson 'realization' (discretization) of the SAM distribution.
            Realizations approximate the finite-source effects of a realistic population.
        **kw_dynamic_binary_number : keyword-value pairs,
            Additional arguments passed along to `Semi_Analytic_Model.dynamic_binary_number()`.

        Returns
        -------
        gwb : (F,[R,]) ndarray of scalar
            Dimensionless, characteristic strain at each frequency.
            If `realize` is an integer with value R, then R realizations of the GWB are returned,
            such that `hc` has shape (F,R,).
        [details]


        """

        if use_redz_after_hard is None:
            if hard.CONSISTENT is True:
                use_redz_after_hard = True
            elif hard.CONSISTENT is False:
                use_redz_after_hard = False
            else:
                err = "`hard.CONSISTENT` or 'use_redz_after_hard' must be one of {{True, False}}!"
                log.error(err)
                raise ValueError(err)

        squeeze = True
        fobs_gw_edges = np.atleast_1d(fobs_gw_edges)
        if np.isscalar(fobs_gw_edges) or np.size(fobs_gw_edges) == 1:
            err = "GWB can only be calculated across bins of frequency, `fobs_gw_edges` must provide bin edges!"
            log.exception(err)
            raise ValueError(err)

        fobs_gw_cents = kale.utils.midpoints(fobs_gw_edges)
        # ---- Get the differential-number of binaries for each bin
        # convert to orbital-frequency (from GW-frequency)
        fobs_orb_edges = fobs_gw_edges / 2.0
        fobs_orb_cents = fobs_gw_cents / 2.0

        # print("GWB 1: ", flush=True)
        # holo.librarian._log_mem_usage(None)

        # `dnum` is  ``d^4 N / [dlog10(M) dq dz dln(f)]``
        # `dnum` has shape (M, Q, Z, F)  for mass, mass-ratio, redshift, frequency
        # ! NOTE: using frequency-bin _centers_ produces more accurate results than frequency-bin _edges_ !#
        vals = self.dynamic_binary_number(
            hard, fobs_orb=fobs_orb_cents,
            zero_coalesced=zero_coalesced, zero_stalled=zero_stalled, return_details=return_details,
        )

        # print("GWB 2: ", flush=True)
        # holo.librarian._log_mem_usage(None)

        if return_details:
            edges, dnum, details = vals
        else:
            edges, dnum = vals

        edges[-1] = fobs_orb_edges
        log.debug(f"dnum: {utils.stats(dnum)}")

        if _DEBUG:
            _check_bads(edges, dnum, "dnum")

        # "integrate" within each bin (i.e. multiply by bin volume)
        # NOTE: `freq` should also be integrated to get proper poisson sampling!
        #       after poisson calculation, need to convert back to dN/dlogf
        #       to get proper characteristic strain measurement
        # ! doing  ``dn/dlnf * Delta(ln[f])``  seems to be more accurate than trapz over log(freq) !#
        number = utils._integrate_grid_differential_number(edges, dnum, freq=False)
        number = number * np.diff(np.log(fobs_gw_edges))
        log.debug(f"number: {utils.stats(number)}")
        log.debug(f"number.sum(): {number.sum():.4e}")

        # print("GWB 3: ", flush=True)
        # holo.librarian._log_mem_usage(None)

        if _DEBUG:
            _check_bads(edges, number, "number")

        # ---- Get the GWB spectrum from number of binaries over grid

        # Use the redshift based on initial redshift + galaxy-merger-time + evolution-time
        log.debug(f"{use_redz_after_hard=}")
        if use_redz_after_hard:
            try:
                use_redz = self._redz_final
            except AttributeError as err:
                msg = (f"Failed to access `_redz_final` attribute.  If `zero_stalled`/`ZERO_DYNAMIC_STALLED_SYSTEMS` "
                       "is False, then this attribute is not created!  You can disable this usage by also setting "
                       "`use_redz_after_hard=False`.  Yes, it's a stupid way that this is setup "
                       "right now.  Sorry.  LZK")
                log.error(msg)
                log.error(str(err))
                raise

        # Use the redshift based on initial redshift + galaxy-merger-time (without evo time)
        else:
            log.warning(f"Using `redz_prime` for redshift (includes galaxy merger time, but not evolution time)")
            use_redz = self._redz_prime[:, :, :, np.newaxis] * np.ones_like(dnum)

        gwb = gravwaves._gws_from_number_grid_integrated_redz(edges, use_redz, number, realize)

        # print("GWB 4: ", flush=True)
        # holo.librarian._log_mem_usage(None)

        if _DEBUG:
            _rr = np.arange(realize)
            if len(_rr) > 1:
                check_edges = [edges[-1], np.arange(realize)]
            else:
                check_edges = [edges[-1]]
            _check_bads(check_edges, gwb, "gwb")

        if squeeze:
            gwb = gwb.squeeze()

        self._gwb = gwb
        if return_details:
            details['edges'] = edges
            details['dnum'] = dnum
            details['number'] = number
            self._details = details
            return gwb, details

        return gwb

    def gwb_ideal(self, fobs_gw, sum=True, redz_prime=True):
        """Calculate the idealized, continuous GWB amplitude.

        Calculation follows [Phinney2001]_ (Eq.5) or equivalently [Enoki+Nagashima-2007] (Eq.3.6).
        This calculation assumes a smooth, continuous population of binaries that are purely GW driven.
        * There are no finite-number effects.
        * There are no environmental or non-GW driven evolution effects.
        * There is no coalescence of binaries cutting them off at high-frequencies.

        """

        mstar_pri, mstar_tot = self.mass_stellar()
        # q = m2 / m1
        mstar_rat = mstar_tot / mstar_pri
        # M = m1 + m2
        mstar_tot = mstar_pri + mstar_tot

        rz = self.redz
        rz = rz[np.newaxis, np.newaxis, :]
        if redz_prime:
            args = [mstar_pri[..., np.newaxis], mstar_rat[..., np.newaxis], mstar_tot[..., np.newaxis], rz]
            # Convert to shape (M, Q, Z)
            mstar_pri, mstar_rat, mstar_tot, rz = np.broadcast_arrays(*args)

            gmt_mass = mstar_tot if GMT_USES_MTOT else mstar_pri
            rz = self._gmt.zprime(gmt_mass, mstar_rat, rz)
            print(f"{self} :: {utils.stats(rz)=}")

        # d^3 n / [dlog10(M) dq dz] in units of [Mpc^-3], convert to [cm^-3]
        ndens = self.static_binary_density / (MPC**3)

        mt = self.mtot[:, np.newaxis, np.newaxis]
        mr = self.mrat[np.newaxis, :, np.newaxis]
        gwb = gravwaves.gwb_ideal(fobs_gw, ndens, mt, mr, rz, dlog10=True, sum=sum)
        return gwb

    def ss_gwb(self, fobs_gw_edges, hard=holo.hardening.Hard_GW, realize=1, loudest=1, params=False,
            zero_coalesced=None, zero_stalled=None, use_redz_after_hard=None, return_details=False):
        """Calculate the (smooth/semi-analytic) GWB at the given observed GW-frequencies.

        Parameters
        ----------
        fobs_gw : (F,) array_like of scalar,
            Observer-frame GW-frequencies. [1/sec]
            These are the frequency bin edges, which are integrated across to get the number of binaries in each
            frequency bin.
        hard : holodeck.evolution._Hardening class or instance
            Hardening mechanism to apply over the range of `fobs_gw`.
        realize : bool or int,
            Whether to construct a Poisson 'realization' (discretization) of the SAM distribution.
            Realizations approximate the finite-source effects of a realistic population.
        **kw_dynamic_binary_number : keyword-value pairs,
            Additional arguments passed along to `Semi_Analytic_Model.dynamic_binary_number()`.

        Returns
        -------
        gwb : (F,[R,]) ndarray of scalar
            Dimensionless, characteristic strain at each frequency.
            If `realize` is an integer with value R, then R realizations of the GWB are returned,
            such that `hc` has shape (F,R,).
        [details]


        """

        if use_redz_after_hard is None:
            if hard.CONSISTENT is True:
                use_redz_after_hard = True
            elif hard.CONSISTENT is False:
                use_redz_after_hard = False
            else:
                err = "`hard.CONSISTENT` or 'use_redz_after_hard' must be one of {{True, False}}!"
                log.error(err)
                raise ValueError(err)

        fobs_gw_edges = np.atleast_1d(fobs_gw_edges)
        if np.isscalar(fobs_gw_edges) or np.size(fobs_gw_edges) == 1:
            err = "GWB can only be calculated across bins of frequency, `fobs_gw_edges` must provide bin edges!"
            log.exception(err)
            raise ValueError(err)

        fobs_gw_cents = kale.utils.midpoints(fobs_gw_edges)
        # ---- Get the differential-number of binaries for each bin
        # convert to orbital-frequency (from GW-frequency)
        fobs_orb_edges = fobs_gw_edges / 2.0
        fobs_orb_cents = fobs_gw_cents / 2.0

        print("SS 1: ", flush=True)
        holo.librarian._log_mem_usage(None)

        # `dnum` is  ``d^4 N / [dlog10(M) dq dz dln(f)]``
        # `dnum` has shape (M, Q, Z, F)  for mass, mass-ratio, redshift, frequency
        edges, dnum = self.dynamic_binary_number(
            hard, fobs_orb=fobs_orb_cents,
            zero_coalesced=zero_coalesced, zero_stalled=zero_stalled, return_details=return_details,
        )

        print("SS 2: ", flush=True)
        holo.librarian._log_mem_usage(None)


        edges[-1] = fobs_orb_edges
        log.debug(f"dnum: {utils.stats(dnum)}")


        # "integrate" within each bin (i.e. multiply by bin volume)
        number = utils._integrate_grid_differential_number(edges, dnum, freq=False)
        number = number * np.diff(np.log(fobs_gw_edges))
        log.debug(f"number: {utils.stats(number)}")
        log.debug(f"number.sum(): {number.sum():.4e}")

        print("SS 3: ", flush=True)
        holo.librarian._log_mem_usage(None)


        # ---- Get the Single Source and GWB spectrum from number of binaries over grid

        # Use the redshift based on initial redshift + galaxy-merger-time + evolution-time
        log.debug(f"{use_redz_after_hard=}")
        if use_redz_after_hard:
            use_redz = self._redz_final
        # Use the redshift based on initial redshift + galaxy-merger-time (without evo time)
        else:
            log.warning(f"Using `redz_prime` for redshift (includes galaxy merger time, but not evolution time)")
            use_redz = self._redz_prime[:, :, :, np.newaxis] * np.ones_like(dnum)


        ret_vals= single_sources.ss_gws_redz(edges, use_redz, number, 
                                             realize=realize, loudest=loudest, params=params)
        hc_ss = ret_vals[0]
        hc_bg = ret_vals[1]
        if params:
            sspar = ret_vals[2]
            bgpar = ret_vals[3]


        print("SS 4: ", flush=True)
        holo.librarian._log_mem_usage(None)


        if _DEBUG:
            _rr = np.arange(realize)
            if len(_rr) > 1:
                check_edges = [edges[-1], np.arange(realize)]
            else:
                check_edges = [edges[-1]]
            _check_bads(check_edges, hc_bg, "hc_bg")

        self._gwb = hc_bg
        if params:
            return hc_ss, hc_bg, sspar, bgpar

        return hc_ss, hc_bg

    def _ndens_gal(self, mass_gal, mrat_gal, redz):
        if GSMF_USES_MTOT or GPF_USES_MTOT or GMT_USES_MTOT:
            log.warning("{self.__class__}._ndens_gal assumes that primary mass is used for GSMF, GPF and GMT!")

        # NOTE: dlog10(M_1) / dlog10(M) = (M/M_1) * (dM_1/dM) = 1
        nd = self._gsmf(mass_gal, redz) * self._gpf(mass_gal, mrat_gal, redz)
        nd = nd * cosmo.dtdz(redz) / self._gmt(mass_gal, mrat_gal, redz)
        return nd

    def _ndens_mbh(self, mass_gal, mrat_gal, redz):
        if GSMF_USES_MTOT or GPF_USES_MTOT or GMT_USES_MTOT:
            log.warning("{self.__class__}._ndens_mbh assumes that primary mass is used for GSMF, GPF and GMT!")

        # this is  d^3 n / [dlog10(M_gal-pri) dq_gal dz]
        nd_gal = self._ndens_gal(mass_gal, mrat_gal, redz)

        mplaw = self._mmbulge._mplaw
        dqbh_dqgal = mplaw * np.power(mrat_gal, mplaw - 1.0)

        dmstar_dmbh__pri = self._mmbulge.dmstar_dmbh(mass_gal)   # [unitless]
        mbh_pri = self._mmbulge.mbh_from_mstar(mass_gal, scatter=False)
        mbh_sec = self._mmbulge.mbh_from_mstar(mass_gal * mrat_gal, scatter=False)
        mbh = mbh_pri + mbh_sec
        mrat_mbh = mbh_sec / mbh_pri

        dlm_dlm = (mbh / mass_gal) * dmstar_dmbh__pri / (1.0 + mrat_mbh)
        dens = nd_gal * dlm_dlm / dqbh_dqgal
        return dens

    def _integrated_binary_density(self, ndens=None, sum=True):
        # d^3 n / [dlog10M dq dz]
        if ndens is None:
            ndens = self.static_binary_density
        integ = utils.trapz(ndens, np.log10(self.mtot), axis=0, cumsum=False)
        integ = utils.trapz(integ, self.mrat, axis=1, cumsum=False)
        integ = utils.trapz(integ, self.redz, axis=2, cumsum=False)
        if sum:
            integ = integ.sum()
        return integ


# ===========================================
# ====    Evolution & Utility Methods    ====
# ===========================================


def sample_sam_with_hardening(
        sam, hard,
        fobs_orb=None, sepa=None, sample_threshold=10.0, cut_below_mass=None, limit_merger_time=None,
        **sample_kwargs
):
    """Discretize Semi-Analytic Model into sampled binaries assuming the given binary hardening rate.

    Parameters
    ----------
    sam : `Semi_Analytic_Model`
        Instance of an initialized semi-analytic model.
    hard : `holodeck.evolution._Hardening`
        Binary hardening model for calculating binary hardening rates (dadt or dfdt).
    fobs_orb : ArrayLike
        Observer-frame orbital-frequencies.  Units of [1/sec].
        NOTE: Either `fobs_orb` or `sepa` must be provided, and not both.
    sepa : ArrayLike
        Binary orbital separation.  Units of [cm].
        NOTE: Either `fobs_orb` or `sepa` must be provided, and not both.

    Returns
    -------
    vals : (4, S) ndarray of scalar
        Parameters of sampled binaries.  Four parameters are:
        * mtot : total mass of binary (m1+m2) in [grams]
        * mrat : mass ratio of binary (m2/m1 <= 1)
        * redz : redshift of binary
        * fobs_orb / sepa : observer-frame orbital-frequency [1/s]  or  binary separation [cm]
    weights : (S,) ndarray of scalar
        Weights of each sample point.
    edges : (4,) of list of scalars
        Edges of parameter-space grid for each of above parameters (mtot, mrat, redz, fobs_orb)
        The lengths of each list will be [(M,), (Q,), (Z,), (F,)]
    dnum : (M, Q, Z, F) ndarray of scalar
        Number-density of binaries over grid specified by `edges`.

    """

    if (sample_threshold < 1.0) and (sample_threshold > 0.0):
        msg = (
            f"`sample_threshold={sample_threshold}` values less than unity can lead to surprising behavior!"
        )
        log.warning(msg)

    # returns  dN/[dlog10(M) dq dz dln(f_r)]
    # edges: Mtot [grams], mrat (q), redz (z), {fobs_orb (f) [1/s]   OR   sepa (a) [cm]}
    # `fobs_orb` is observer-frame orbital-frequency
    edges, dnum = sam.dynamic_binary_number(hard, fobs_orb=fobs_orb, sepa=sepa, limit_merger_time=limit_merger_time)

    edges_integrate = [np.copy(ee) for ee in edges]
    edges_sample = [np.log10(edges[0]), edges[1], edges[2], np.log(edges[3])]

    if cut_below_mass is not None:
        m2 = edges[0][:, np.newaxis] * edges[1][np.newaxis, :]
        bads = (m2 < cut_below_mass)
        dnum[bads] = 0.0
        num_bad = np.count_nonzero(bads)
        msg = (
            f"Cutting out systems with secondary below {cut_below_mass/MSOL:.2e} Msol;"
            f" {num_bad:.2e}/{bads.size:.2e} = {num_bad/bads.size:.4f}"
        )
        log.warning(msg)

    # Sample redshift by first converting to comoving volume, sampling, then convert back
    if REDZ_SAMPLE_VOLUME:
        redz = edges[2]
        volume = cosmo.comoving_volume(redz).to('Mpc3').value

        # convert from dN/dz to dN/dVc, dN/dVc = (dN/dz) * (dz/dVc) = (dN/dz) / (dVc/dz)
        dvcdz = cosmo.dVcdz(redz, cgs=False).value
        dnum = dnum / dvcdz[np.newaxis, np.newaxis, :, np.newaxis]

        # change variable from redshift to comoving-volume, both sampling and integration
        edges_sample[2] = volume
        edges_integrate[2] = volume
    else:
        msg = (
            "Sampling redshifts directly, instead of via comoving-volume.  This is less accurate!"
        )
        log.warning(msg)

    # Find the 'mass' (total number of binaries in each bin) by multiplying each bin by its volume
    # NOTE: this needs to be done manually, instead of within kalepy, because of log-spacings
    mass = utils._integrate_grid_differential_number(edges_integrate, dnum, freq=True)

    # ---- sample binaries from distribution
    if (sample_threshold is None) or (sample_threshold == 0.0):
        msg = (
            f"Sampling *all* binaries (~{mass.sum():.2e}).  "
            "Set `sample_threshold` to only sample outliers."
        )
        log.warning(msg)
        vals = kale.sample_grid(edges_sample, dnum, mass=mass, **sample_kwargs)
        weights = np.ones(vals.shape[1], dtype=int)
    else:
        vals, weights = kale.sample_outliers(
            edges_sample, dnum, sample_threshold, mass=mass, **sample_kwargs
        )

    vals[0] = 10.0 ** vals[0]
    vals[3] = np.e ** vals[3]

    # If we sampled in comoving-volume, instead of redshift, convert back to redshift
    if REDZ_SAMPLE_VOLUME:
        vals[2] = np.power(vals[2] / (4.0*np.pi/3.0), 1.0/3.0)
        vals[2] = cosmo.dcom_to_z(vals[2] * MPC)

    # Remove low-mass systems after sampling also
    if cut_below_mass is not None:
        bads = (vals[0] * vals[1] < cut_below_mass)
        vals = vals.T[~bads].T
        weights = weights[~bads]

    return vals, weights, edges, dnum, mass


def evolve_eccen_uniform_single(sam, eccen_init, sepa_init, nsteps):
    """Evolve binary eccentricity from an initial value along a range of separations.

    Parameters
    ----------
    sam : `holodeck.sam.Semi_Analytic_Model` instance
        The input semi-analytic model.  All this does is provide the range of total-masses to
        determine the minimum ISCO radius, which then determines the smallest separations to
        evolve until.
    eccen_init : float,
        Initial eccentricity of binaries at the given initial separation `sepa_init`.
        Must be between [0.0, 1.0).
    sepa_init : float,
        Initial binary separation at which evolution begins.  Units of [cm].
    nsteps : int,
        Number of (log-spaced) steps in separation between the initial separation `sepa_init`,
        and the final separation which is determined as the minimum ISCO radius based on the
        smallest total-mass of binaries in the `sam` instance.

    Returns
    -------
    sepa : (E,) ndarray of float
        The separations at which the eccentricity evolution is defined over.  This is the
        independent variable of the evolution.
        The shape `E` is the value of the `nsteps` parameter.
    eccen : (E,)
        The eccentricity of the binaries at each location in separation given by `sepa`.
        The shape `E` is the value of the `nsteps` parameter.

    """
    assert (0.0 <= eccen_init) and (eccen_init < 1.0)

    #! CHECK FOR COALESCENCE !#

    eccen = np.zeros(nsteps)
    eccen[0] = eccen_init

    sepa_max = sepa_init
    sepa_coal = holo.utils.schwarzschild_radius(sam.mtot) * 3
    # frst_coal = utils.kepler_freq_from_sepa(sam.mtot, sepa_coal)
    sepa_min = sepa_coal.min()
    sepa = np.logspace(*np.log10([sepa_max, sepa_min]), nsteps)

    for step in range(1, nsteps):
        a0 = sepa[step-1]
        a1 = sepa[step]
        da = (a1 - a0)
        e0 = eccen[step-1]

        _, e1 = holo.utils.rk4_step(holo.hardening.Hard_GW.deda, x0=a0, y0=e0, dx=da)
        e1 = np.clip(e1, 0.0, None)
        eccen[step] = e1

    return sepa, eccen


def _add_scatter_to_masses(mtot, mrat, dens, scatter, refine=4, linear_interp_backup=True, logspace_interp=True):
    """Add the given scatter to masses m1 and m2, for the given distribution of binaries.

    The procedure is as follows (see `dev-notebooks/sam-ndens-scatter.ipynb`):
    * (1) The density is first interpolated to a uniform, regular grid in (m1, m2) space.
          A 2nd-order interpolant is used first.  A 0th-order interpolant is used to fill-in bad values.
          In-between, a 1st-order interpolant is used if `linear_interp_backup` is True.
    * (2) The density distribution is convolved with a smoothing function along each axis (m1, m2) to
          account for scatter.
    * (3) The new density distribution is interpolated back to the original (mtot, mrat) grid.

    Parameters
    ----------
    mtot : (M,) ndarray
        Total masses in grams.
    mrat : (Q,) ndarray
        Mass ratios.
    dens : (M, Q) ndarray
        Density of binaries over the given mtot and mrat domain.
    scatter : float
        Amount of scatter in the M-MBulge relationship, in dex (i.e. over log10 of masses).
    refine : int,
        The increased density of grid-points used in the intermediate (m1, m2) domain, in step (1).
    linear_interp_backup : bool,
        Whether a linear interpolant is used to fill-in bad values after the 2nd order interpolant.
        This generally doesn't seem to fix any values.
    logspace_interp : bool,
        Whether interpolation should be performed in the log-space of masses.
        NOTE: strongly recommended.

    Returns
    -------
    m1m2_dens : (M, Q) ndarray,
        Binary density with scatter introduced.

    """
    assert np.shape(dens) == (mtot.size, mrat.size)

    dist = sp.stats.norm(loc=0.0, scale=scatter)

    # Get the primary and secondary masses corresponding to these total-mass and mass-ratios
    m1, m2 = utils.m1m2_from_mtmr(mtot[:, np.newaxis], mrat[np.newaxis, :])
    m1m2_on_mtmr_grid = (m1.flatten(), m2.flatten())

    # Construct a symmetric rectilinear grid in (m1, m2) space
    grid_size = m1.shape[0] * refine
    # make sure the extrema will fully span the required domain
    mextr = utils.minmax([0.9*mtot[0]*mrat[0]/(1.0 + mrat[0]), mtot[-1]*(1.0 + mrat[0])/mrat[0]])
    mgrid = np.logspace(*np.log10(mextr), grid_size)

    # Interpolate in log-space [recommended]
    scatter_mgrid = mgrid.copy()
    if logspace_interp:
        mgrid = np.log10(mgrid)
        m1m2_on_mtmr_grid = tuple([np.log10(mm) for mm in m1m2_on_mtmr_grid])

    m1m2_grid = np.meshgrid(mgrid, mgrid, indexing='ij')
    # Interpolate from irregular m1m2 space (based on mtmr space), into regular m1m2 grid
    m1m2_dens = sp.interpolate.griddata(m1m2_on_mtmr_grid, dens.flatten(), tuple(m1m2_grid), method='cubic')
    # Fill in problematic values with first-order interpolant
    if linear_interp_backup:
        bads = np.isnan(m1m2_dens) | (m1m2_dens <= 0.0)
        temp = sp.interpolate.griddata(m1m2_on_mtmr_grid, dens.flatten(), tuple(m1m2_grid), method='linear')
        log.debug(f"After 2nd order interpolation, {utils.frac_str(bads)} bad values")
        m1m2_dens[bads] = temp[bads]

    # Fill in problematic values with zeroth-order interpolant
    bads = np.isnan(m1m2_dens) | (m1m2_dens <= 0.0)
    log.debug(f"After interpolation, {utils.frac_str(bads)} bad values exist")
    if np.any(bads):
        temp = sp.interpolate.griddata(m1m2_on_mtmr_grid, dens.flatten(), tuple(m1m2_grid), method='nearest')
        m1m2_dens[bads] = temp[bads]
        bads = np.isnan(m1m2_dens) | (m1m2_dens <= 0.0)
        log.debug(f"After 0th order interpolation, {utils.frac_str(bads)} bad values exist")
        if np.any(bads):
            err = f"After 0th order interpolation, {utils.frac_str(bads)} remain!"
            log.exception(err)
            log.error(f"{utils.stats(dens.flatten())}")
            raise ValueError(err)

    # Introduce scatter along both the 0th (primary) and 1th (secondary) axes
    m1m2_dens = utils.scatter_redistribute(scatter_mgrid, dist, m1m2_dens, axis=0)
    m1m2_dens = utils.scatter_redistribute(scatter_mgrid, dist, m1m2_dens, axis=1)

    # Interpolate result back to mtmr grid
    interp = sp.interpolate.RegularGridInterpolator((mgrid, mgrid), m1m2_dens)
    m1m2_dens = interp(m1m2_on_mtmr_grid, method='linear').reshape(m1.shape)
    return m1m2_dens


def add_scatter_to_masses(mtot, mrat, dens, scatter, refine=4):
    """Add the given scatter to masses m1 and m2, for the given distribution of binaries.

    The procedure is as follows (see `dev-notebooks/sam-ndens-scatter.ipynb`):
    * (1) The density is first interpolated to a uniform, regular grid in (m1, m2) space.
          A 2nd-order interpolant is used first.  A 0th-order interpolant is used to fill-in bad values.
          In-between, a 1st-order interpolant is used if `linear_interp_backup` is True.
    * (2) The density distribution is convolved with a smoothing function along each axis (m1, m2) to
          account for scatter.
    * (3) The new density distribution is interpolated back to the original (mtot, mrat) grid.

    Parameters
    ----------
    mtot : (M,) ndarray
        Total masses in grams.
    mrat : (Q,) ndarray
        Mass ratios.
    dens : (M, Q) ndarray
        Density of binaries over the given mtot and mrat domain.
    scatter : float
        Amount of scatter in the M-MBulge relationship, in dex (i.e. over log10 of masses).
    refine : int,
        The increased density of grid-points used in the intermediate (m1, m2) domain, in step (1).
    linear_interp_backup : bool,
        Whether a linear interpolant is used to fill-in bad values after the 2nd order interpolant.
        This generally doesn't seem to fix any values.
    logspace_interp : bool,
        Whether interpolation should be performed in the log-space of masses.
        NOTE: strongly recommended.

    Returns
    -------
    m1m2_dens : (M, Q) ndarray,
        Binary density with scatter introduced.

    """
    assert np.ndim(dens) == 3
    assert np.shape(dens)[:2] == (mtot.size, mrat.size)
    dist = sp.stats.norm(loc=0.0, scale=scatter)
    output = np.zeros_like(dens)

    # Get the primary and secondary masses corresponding to these total-mass and mass-ratios
    m1, m2 = utils.m1m2_from_mtmr(mtot[:, np.newaxis], mrat[np.newaxis, :])
    m1m2_on_mtmr_grid = (m1.flatten(), m2.flatten())

    # Construct a symmetric rectilinear grid in (m1, m2) space
    grid_size = m1.shape[0] * refine
    # make sure the extrema will fully span the required domain
    mextr = utils.minmax([0.9*mtot[0]*mrat[0]/(1.0 + mrat[0]), mtot[-1]*(1.0 + mrat[0])/mrat[0]])
    _mgrid = np.logspace(*np.log10(mextr), grid_size)

    # Interpolate in log-space [recommended]
    mgrid_log10 = np.log10(_mgrid)
    m1m2_on_mtmr_grid = tuple([np.log10(mm) for mm in m1m2_on_mtmr_grid])

    m1m2_grid = np.meshgrid(mgrid_log10, mgrid_log10, indexing='ij')

    # Interpolate from irregular m1m2 space (based on mtmr space), into regular m1m2 grid
    numz = np.shape(dens)[2]
    dlay = None
    weights = utils._get_rolled_weights(mgrid_log10, dist)

    for ii in range(numz):
        dens_redz = dens[:, :, ii]
        if dlay is None:
            points = m1m2_on_mtmr_grid
        else:
            points = dlay
        interp = sp.interpolate.CloughTocher2DInterpolator(points, dens_redz.flatten())
        m1m2_dens = interp(tuple(m1m2_grid))
        if dlay is None:
            dlay = interp.tri

        # Fill in problematic values with zeroth-order interpolant
        bads = np.isnan(m1m2_dens) | (m1m2_dens < 0.0)
        log.debug(f"After interpolation, {utils.frac_str(bads)} bad values exist")
        if np.any(bads):
            # temp = sp.interpolate.griddata(m1m2_on_mtmr_grid, dens.flatten(), tuple(m1m2_grid), method='nearest')
            interp = sp.interpolate.NearestNDInterpolator(points, dens_redz.flatten())
            temp = interp(tuple(m1m2_grid))
            m1m2_dens[bads] = temp[bads]
            bads = np.isnan(m1m2_dens) | (m1m2_dens < 0.0)
            log.debug(f"After 0th order interpolation, {utils.frac_str(bads)} bad values exist")
            if np.any(bads):
                err = f"After 0th order interpolation, {utils.frac_str(bads)} remain!"
                log.exception(err)
                raise ValueError(err)

        # Introduce scatter along both the 0th (primary) and 1th (secondary) axes
        m1m2_dens = utils._scatter_with_weights(m1m2_dens, weights, axis=0)
        m1m2_dens = utils._scatter_with_weights(m1m2_dens, weights, axis=1)

        # Interpolate result back to mtmr grid
        interp = sp.interpolate.RegularGridInterpolator((mgrid_log10, mgrid_log10), m1m2_dens)
        m1m2_dens = interp(m1m2_on_mtmr_grid, method='linear').reshape(m1.shape)
        output[:, :, ii] = m1m2_dens[...]

    return output


def _check_bads(edges, vals, name):
    bads = ~np.isfinite(vals) | (vals < 0.0)
    if not np.any(bads):
        return

    err = f"Found {utils.frac_str(bads)} bad '{name}' values!"

    if not np.all(bads):
        bads = np.where(bads)
        assert len(bads) == len(edges), f"`bads` ({len(bads)=}) does not match `edges` ({len(edges)=}) !"
        for ii, (edge, bad) in enumerate(zip(edges, bads)):
            idx = np.unique(bad)
            log.error(ii)
            log.error(idx)
            log.error(edge[idx])

    log.exception(err)
    raise ValueError(err)<|MERGE_RESOLUTION|>--- conflicted
+++ resolved
@@ -383,17 +383,10 @@
 
     """
 
-<<<<<<< HEAD
-    # ZERO_GMT_STALLED_SYSTEMS = False
-    # ZERO_DYNAMIC_STALLED_SYSTEMS = True # must be false to use Hard_GW
-    # ZERO_DYNAMIC_COALESCED_SYSTEMS = True
-    # USE_REDZ_AFTER_HARD = True
-=======
     ZERO_GMT_STALLED_SYSTEMS = False
     ZERO_DYNAMIC_STALLED_SYSTEMS = True
     ZERO_DYNAMIC_COALESCED_SYSTEMS = True
     USE_REDZ_AFTER_HARD = True
->>>>>>> a13b6661
 
     def __init__(
         self, mtot=(1.0e4*MSOL, 1.0e12*MSOL, 91), mrat=(1e-3, 1.0, 71), redz=(1e-3, 10.0, 101),
