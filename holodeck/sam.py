--- conflicted
+++ resolved
@@ -9,11 +9,6 @@
 
 To-Do
 -----
-<<<<<<< HEAD
-* Check that *GW* frequencies and *orbital* frequencies are being used in the correct places.
-  Check `number_at_gw_fobs` and related methods.
-* Incorporate arbitrary hardening mechanisms into SAM construction, sample self-consistently.
-=======
 *[ ]Check that _GW_ frequencies and _orbital_ frequencies are being used in the correct places.
     Check `number_at_gw_fobs` and related methods.
 *[ ]Change mass-ratios and redshifts (1+z) to log-space; expand q parameter range.
@@ -22,7 +17,6 @@
     the log(dens) instead of just `dens`.
 *[ ]Should there be an additional dimension of parameter space for galaxy properties?  This way
     variance in scaling relations is incorporated directly before calculating realizations.
->>>>>>> 2c42bab1
 
 """
 
