"""Plotting module.
"""

import numpy as np
import matplotlib as mpl
import matplotlib.pyplot as plt

import kalepy as kale

from holodeck import cosmo, utils, observations, log
from holodeck.constants import MSOL, PC, YR


class MidpointNormalize(mpl.colors.Normalize):
    """
    Normalise the colorbar so that diverging bars work there way either side from a prescribed midpoint value)

    e.g. im=ax1.imshow(array, norm=MidpointNormalize(midpoint=0.,vmin=-100, vmax=100))
    """

    def __init__(self, vmin=None, vmax=None, midpoint=0.0, clip=False):
        super().__init__(vmin, vmax, clip)
        self.midpoint = midpoint
        return

    def __call__(self, value, clip=None):
        x, y = [self.vmin, self.midpoint, self.vmax], [0, 0.5, 1]
        return np.ma.masked_array(np.interp(value, x, y), np.isnan(value))

    def inverse(self, value):
        # x, y = [self.vmin, self.midpoint, self.vmax], [0, 0.5, 1]
        y, x = [self.vmin, self.midpoint, self.vmax], [0, 0.5, 1]
        return np.ma.masked_array(np.interp(value, x, y), np.isnan(value))


class MidpointLogNormalize(mpl.colors.LogNorm):

    def __init__(self, vmin=None, vmax=None, midpoint=0.0, clip=False):
        super().__init__(vmin, vmax, clip)
        self.midpoint = midpoint
        return

    def __call__(self, value, clip=None):
        x, y = [self.vmin, self.midpoint, self.vmax], [0, 0.5, 1]
        vals = utils.interp(value, x, y, xlog=True, ylog=False)
        # return np.ma.masked_array(vals, np.isnan(value))
        return vals

    def inverse(self, value):
        y, x = [self.vmin, self.midpoint, self.vmax], [0, 0.5, 1]
        vals = utils.interp(value, x, y, xlog=False, ylog=True)
        # return np.ma.masked_array(vals, np.isnan(value))
        return vals


def figax(figsize=[10, 4], ncols=1, nrows=1, sharex=False, sharey=False, squeeze=True,
          scale=None, xscale='log', xlabel='', xlim=None, yscale='log', ylabel='', ylim=None,
          left=None, bottom=None, right=None, top=None, hspace=None, wspace=None,
          widths=None, heights=None, grid=True, **kwargs):
    """Create matplotlib figure and axes instances.

    Convenience function to create fig/axes using `plt.subplots`, and set default parameters.

    Parameters
    ----------
    figsize : (2,) list, optional
        Figure size in inches.
    ncols : int, optional
        Number of columns of axes.
    nrows : int, optional
        Number of rows of axes.
    sharex : bool, optional
        Share xaxes configuration between axes.
    sharey : bool, optional
        Share yaxes configuration between axes.
    squeeze : bool, optional
        Remove dimensions of length (1,) in the `axes` object.
    scale : [type], optional
        Axes scaling to be applied to all x/y axes ['log', 'lin'].
    xscale : str, optional
        Axes scaling for xaxes ['log', 'lin'].
    xlabel : str, optional
        Label for xaxes.
    xlim : [type], optional
        Limits for xaxes.
    yscale : str, optional
        Axes scaling for yaxes ['log', 'lin'].
    ylabel : str, optional
        Label for yaxes.
    ylim : [type], optional
        Limits for yaxes.
    left : [type], optional
        Left edge of axes space, set using `plt.subplots_adjust()`, as a fraction of figure.
    bottom : [type], optional
        Bottom edge of axes space, set using `plt.subplots_adjust()`, as a fraction of figure.
    right : [type], optional
        Right edge of axes space, set using `plt.subplots_adjust()`, as a fraction of figure.
    top : [type], optional
        Top edge of axes space, set using `plt.subplots_adjust()`, as a fraction of figure.
    hspace : [type], optional
        Height space between axes if multiple rows are being used.
    wspace : [type], optional
        Width space between axes if multiple columns are being used.
    widths : [type], optional
    heights : [type], optional
    grid : bool, optional
        Add grid lines to axes.

    Returns
    -------
    fig : `matplotlib.figure.Figure`
        New matplotlib figure instance containing axes.
    axes : [ndarray] `matplotlib.axes.Axes`
        New matplotlib axes, either a single instance or an ndarray of axes.

    """

    if scale is not None:
        xscale = scale
        yscale = scale

    scales = [xscale, yscale]
    for ii in range(2):
        if scales[ii].startswith('lin'):
            scales[ii] = 'linear'

    xscale, yscale = scales

    if (widths is not None) or (heights is not None):
        gridspec_kw = dict()
        if widths is not None:
            gridspec_kw['width_ratios'] = widths
        if heights is not None:
            gridspec_kw['height_ratios'] = heights
        kwargs['gridspec_kw'] = gridspec_kw

    fig, axes = plt.subplots(figsize=figsize, squeeze=False, ncols=ncols, nrows=nrows,
                             sharex=sharex, sharey=sharey, **kwargs)

    plt.subplots_adjust(
        left=left, bottom=bottom, right=right, top=top, hspace=hspace, wspace=wspace)

    if ylim is not None:
        shape = (nrows, ncols, 2)
        if np.shape(ylim) == (2,):
            ylim = np.array(ylim)[np.newaxis, np.newaxis, :]
    else:
        shape = (nrows, ncols,)

    ylim = np.broadcast_to(ylim, shape)

    if xlim is not None:
        shape = (nrows, ncols, 2)
        if np.shape(xlim) == (2,):
            xlim = np.array(xlim)[np.newaxis, np.newaxis, :]
    else:
        shape = (nrows, ncols)

    xlim = np.broadcast_to(xlim, shape)
    _, xscale, xlabel = np.broadcast_arrays(axes, xscale, xlabel)
    _, yscale, ylabel = np.broadcast_arrays(axes, yscale, ylabel)

    for idx, ax in np.ndenumerate(axes):
        ax.set(xscale=xscale[idx], xlabel=xlabel[idx], yscale=yscale[idx], ylabel=ylabel[idx])
        if xlim[idx] is not None:
            ax.set_xlim(xlim[idx])
        if ylim[idx] is not None:
            ax.set_ylim(ylim[idx])

        if grid is True:
            ax.set_axisbelow(True)
            ax.grid(True, which='major', axis='both', c='0.6', zorder=2, alpha=0.4)
            ax.grid(True, which='minor', axis='both', c='0.8', zorder=2, alpha=0.4)

    if squeeze:
        axes = np.squeeze(axes)
        if np.ndim(axes) == 0:
            axes = axes[()]

    return fig, axes


def smap(args=[0.0, 1.0], cmap=None, log=False, norm=None, midpoint=None,
         under='0.8', over='0.8', left=None, right=None):
    """Create a colormap from a scalar range to a set of colors.

    Arguments
    ---------
    args : scalar or array_like of scalar
        Range of valid scalar values to normalize with
    cmap : None, str, or ``matplotlib.colors.Colormap`` object
        Colormap to use.
    log : bool
        Logarithmic scaling
    norm : None or `matplotlib.colors.Normalize`
        Normalization to use.
    under : str or `None`
        Color specification for values below range.
    over : str or `None`
        Color specification for values above range.
    left : float {0.0, 1.0} or `None`
        Truncate the left edge of the colormap to this value.
        If `None`, 0.0 used (if `right` is provided).
    right : float {0.0, 1.0} or `None`
        Truncate the right edge of the colormap to this value
        If `None`, 1.0 used (if `left` is provided).

    Returns
    -------
    smap : ``matplotlib.cm.ScalarMappable``
        Scalar mappable object which contains the members:
        `norm`, `cmap`, and the function `to_rgba`.

    """
    # _DEF_CMAP = 'viridis'
    _DEF_CMAP = 'Spectral'

    if cmap is None:
        if midpoint is not None:
            cmap = 'bwr'
        else:
            cmap = _DEF_CMAP

    cmap = _get_cmap(cmap)

    # Select a truncated subsection of the colormap
    if (left is not None) or (right is not None):
        if left is None:
            left = 0.0
        if right is None:
            right = 1.0
        cmap = _cut_cmap(cmap, left, right)

    if under is not None:
        cmap.set_under(under)
    if over is not None:
        cmap.set_over(over)

    if norm is None:
        norm = _get_norm(args, midpoint=midpoint, log=log)
    else:
        log = isinstance(norm, mpl.colors.LogNorm)

    # Create scalar-mappable
    smap = mpl.cm.ScalarMappable(norm=norm, cmap=cmap)
    # Bug-Fix something something
<<<<<<< HEAD
    smap._A = []
    # Allow `smap` to be used to construct colorbars
    smap.set_array([])
=======
    # smap._A = []
>>>>>>> d1fb565e
    # Store type of mapping
    smap.log = log

    return smap


def _get_norm(data, midpoint=None, log=False):
    """
    """
    # Determine minimum and maximum
    if np.size(data) == 1:
        min = 0
        max = np.int(data) - 1
    elif np.size(data) == 2:
        min, max = data
    else:
        try:
            min, max = utils.minmax(data, filter=log)
        except:
            utils.error(f"Input `data` ({type(data)}) must be an integer, (2,) of scalar, or ndarray of scalar!")

    # print(f"{min=}, {max=}")

    # Create normalization
    if log:
        if midpoint is None:
            norm = mpl.colors.LogNorm(vmin=min, vmax=max)
        else:
            norm = MidpointLogNormalize(vmin=min, vmax=max, midpoint=midpoint)
    else:
        if midpoint is None:
            norm = mpl.colors.Normalize(vmin=min, vmax=max)
        else:
            # norm = MidpointNormalize(vmin=min, vmax=max, midpoint=midpoint)
            norm = MidpointNormalize(vmin=min, vmax=max, midpoint=midpoint)
            # norm = mpl.colors.TwoSlopeNorm(vmin=min, vcenter=midpoint, vmax=max)

    return norm


def _cut_cmap(cmap, min=0.0, max=1.0, n=100):
    """Select a truncated subset of the given colormap.

    Code from: http://stackoverflow.com/a/18926541/230468
    """
    name = f"trunc({cmap.name},{min:.2f},{max:.2f})"
    new_cmap = mpl.colors.LinearSegmentedColormap.from_list(name, cmap(np.linspace(min, max, n)))
    return new_cmap


def _get_cmap(cmap):
    """Retrieve a colormap with the given name if it is not already a colormap.
    """
    if isinstance(cmap, mpl.colors.Colormap):
        return cmap

    try:
        return mpl.cm.get_cmap(cmap).copy()
    except Exception as err:
        log.error(f"Could not load colormap from `{cmap}` : {err}")
        raise


def _get_hist_steps(xx, yy):
    """Convert from

    Parameters
    ----------
    xx : array_like
        Independence variable representing bin-edges.  Size (N,)
    yy : array_like
        Dependence variable representing histogram amplitudes.  Size (N-1,)

    Returns
    -------
    aa : array (N,)
        x-values
    bb : array (N,)
        y-values

    """
    size = len(xx) - 1
    if size != len(yy):
        err = f"Length of `xx` ({len(xx)}) should be length of `yy` ({len(yy)}) + 1!"
        utils.error(err)

    aa = [[xx[ii], xx[ii+1]] for ii in range(xx.size-1)]
    bb = [[yy[ii], yy[ii]] for ii in range(xx.size-1)]
    aa = np.array(aa).flatten()
    bb = np.array(bb).flatten()
    return aa, bb


# =================================================================================================
# ====    Below Needs Review / Cleaning    ====
# =================================================================================================


def plot_bin_pop(pop):
    mt, mr = utils.mtmr_from_m1m2(pop.mass)
    redz = cosmo.a_to_z(pop.scafa)
    data = [mt/MSOL, mr, pop.sepa/PC, 1+redz]
    data = [np.log10(dd) for dd in data]
    reflect = [None, [None, 0], None, [0, None]]
    labels = [r'M/M_\odot', 'q', r'a/\mathrm{{pc}}', '1+z']
    labels = [r'${{\log_{{10}}}} \left({}\right)$'.format(ll) for ll in labels]

    if pop.eccen is not None:
        data.append(pop.eccen)
        reflect.append([0.0, 1.0])
        labels.append('e')

    kde = kale.KDE(data, reflect=reflect)
    corner = kale.Corner(kde, labels=labels, figsize=[8, 8])
    corner.plot_data(kde)
    return corner


def plot_mbh_scaling_relations(pop, fname=None, color='r'):
    fig, ax = plt.subplots(figsize=[8, 5])

    #   ====    Plot McConnell+Ma-2013 Data    ====
    handles = []
    names = []
    if fname is not None:
        hh = _draw_mm13_data(ax, fname)
        handles.append(hh)
        names.append('McConnell+Ma')

    #   ====    Plot MBH Merger Data    ====
    hh, nn = _draw_pop_masses(ax, pop, color)
    handles = handles + hh
    names = names + nn
    ax.legend(handles, names)

    return fig


def _draw_mm13_data(ax):
    data = observations.load_mcconnell_ma_2013()
    data = {kk: data[kk] if kk == 'name' else np.log10(data[kk]) for kk in data.keys()}
    key = 'mbulge'
    mass = data['mass']
    yy = mass[:, 1]
    yerr = np.array([yy - mass[:, 0], mass[:, 2] - yy])
    vals = data[key]
    if np.ndim(vals) == 1:
        xx = vals
        xerr = None
    elif vals.shape[1] == 2:
        xx = vals[:, 0]
        xerr = vals[:, 1]
    elif vals.shape[1] == 3:
        xx = vals[:, 1]
        xerr = np.array([xx-vals[:, 0], vals[:, 2]-xx])
    else:
        raise ValueError()

    idx = (xx > 0.0) & (yy > 0.0)
    if xerr is not None:
        xerr = xerr[:, idx]
    ax.errorbar(xx[idx], yy[idx], xerr=xerr, yerr=yerr[:, idx], fmt='none', zorder=10)
    handle = ax.scatter(xx[idx], yy[idx], zorder=10)
    ax.set(ylabel='MBH Mass', xlabel=key)

    return handle


def _draw_pop_masses(ax, pop, color='r', nplot=3e3):
    xx = pop.mbulge.flatten() / MSOL
    yy_list = [pop.mass]
    names = ['new']
    if hasattr(pop, '_mass'):
        yy_list.append(pop._mass)
        names.append('old')

    colors = [color, '0.5']
    handles = []
    if xx.size > nplot:
        cut = np.random.choice(xx.size, int(nplot), replace=False)
        print("Plotting {:.1e}/{:.1e} data-points".format(nplot, xx.size))
    else:
        cut = slice(None)

    for ii, yy in enumerate(yy_list):
        yy = yy.flatten() / MSOL
        data = np.log10([xx[cut], yy[cut]])
        kale.plot.dist2d(
            data, ax=ax, color=colors[ii], hist=False, contour=True,
            median=True, mask_dense=True,
        )
        hh, = plt.plot([], [], color=colors[ii])
        handles.append(hh)

    return handles, names


def _twin_hz(ax, nano=True, fs=12, **kw):
    tw = ax.twiny()
    xlim = np.array(ax.get_xlim()) / YR
    if nano:
        label = "nHz"
        xlim *= 1e9
    else:
        label = "Hz"

    label = fr"frequency $[\mathrm{{{label}}}]$"
    tw.set(xlim=xlim, xscale='log')
    tw.set_xlabel(label, fontsize=fs, **kw)
    return


def plot_gwb(gwb, color=None, uniform=False, nreals=5):
    """Plot a GW background from the given `Grav_Waves` instance.

    Plots samples, confidence intervals, power-law, and adds twin-Hz axis (x2).

    Arguments
    ---------
    gwb : `gravwaves.Grav_Waves` (subclass) instance

    Returns
    -------
    fig : `mpl.figure.Figure`
        New matplotlib figure instance.

    """

    fig, ax = figax(
        scale='log',
        xlabel=r'frequency $[\mathrm{yr}^{-1}]$',
        ylabel=r'characteristic strain $[\mathrm{h}_c]$'
    )

    if uniform:
        color = ax._get_lines.get_next_color()

    _draw_gwb_sample(ax, gwb, color=color, num=nreals)
    _draw_gwb_conf(ax, gwb, color=color)
    _draw_plaw(ax, gwb.freqs*YR, f0=1, color='0.5', lw=2.0, ls='--')

    _twin_hz(ax, nano=True, fs=12)
    return fig


def _draw_gwb_sample(ax, gwb, num=10, back=True, fore=True, color=None):
    back_flag = back
    fore_flag = fore
    back = gwb.back
    fore = gwb.fore

    freqs = gwb.freqs * YR
    pl = dict(alpha=0.5, color=color, lw=0.8)
    plsel = dict(alpha=0.85, color=color, lw=1.6)
    sc = dict(alpha=0.25, s=20, fc=color, lw=0.0, ec='none')
    scsel = dict(alpha=0.50, s=40, ec='k', fc=color, lw=1.0)

    cut = np.random.choice(back.shape[1], num, replace=False)
    sel = cut[0]
    cut = cut[1:]

    color_gen = None
    color_sel = None
    if back_flag:
        hands_gen = ax.plot(freqs, back[:, cut], **pl)
        hands_sel, = ax.plot(freqs, back[:, sel], **plsel)
        color_gen = [hh.get_color() for hh in hands_gen]
        color_sel = hands_sel.get_color()

    if color is None:
        sc['fc'] = color_gen
        scsel['fc'] = color_sel

    if fore_flag:
        yy = fore[:, cut]
        xx = freqs[:, np.newaxis] * np.ones_like(yy)
        dx = np.diff(freqs)
        dx = np.concatenate([[dx[0]], dx])[:, np.newaxis]

        dx *= 0.2
        xx += np.random.normal(0, dx, np.shape(xx))
        # xx += np.random.uniform(-dx, dx, np.shape(xx))
        xx = np.clip(xx, freqs[0]*0.75, None)
        ax.scatter(xx, yy, **sc)

        yy = fore[:, sel]
        xx = freqs
        ax.scatter(xx, yy, **scsel)

    return


def _draw_gwb_conf(ax, gwb, **kwargs):
    conf = [0.25, 0.50, 0.75]
    freqs = gwb.freqs * YR
    back = gwb.back
    kwargs.setdefault('alpha', 0.5)
    kwargs.setdefault('lw', 0.5)
    conf = np.percentile(back, 100*np.array(conf), axis=-1)
    ax.fill_between(freqs, conf[0], conf[-1], **kwargs)
    kwargs['alpha'] = 1.0 - 0.5*(1.0 - kwargs['alpha'])
    ax.plot(freqs, conf[1], **kwargs)
    return


def _draw_plaw(ax, freqs, amp=1e-15, f0=1/YR, **kwargs):
    kwargs.setdefault('alpha', 0.25)
    kwargs.setdefault('color', 'k')
    kwargs.setdefault('ls', '--')
    plaw = amp * np.power(freqs/f0, -2/3)
    return ax.plot(freqs, plaw, **kwargs)


'''
def plot_evo(evo, freqs):
    fig, ax = plt.subplots(figsize=[10, 5])
    ax.set(xlabel='Obs Orb Freq [1/yr]', xscale='log', yscale='log')
    tw = ax.twiny()
    tw.set(xlim=1e9*np.array([freqs[0], freqs[-1]]), xscale='log', xlabel='Freq [nHz]')

    data = evo.at('fobs', freqs)

    def _draw_vals_conf(ax, xx, name, color=None, units=1.0):
        if color is None:
            color = ax._get_lines.get_next_color()
        nn = name.split(' ')[0]
        vals = data[nn]
        if vals is None:
            return None, None
        ax.set_ylabel(name, color=color)
        ax.tick_params(axis='y', which='both', colors=color)
        vals = np.percentile(vals, [25, 50, 75], axis=0) / units
        h1 = ax.fill_between(xx, vals[0], vals[-1], alpha=0.25, color=color)
        h2, = ax.plot(xx, vals[1], alpha=0.75, lw=2.0, color=color)
        return (h1, h2), nn

    handles = []
    labels = []

    name = 'sepa [pc]'
    hh, nn = _draw_vals_conf(ax, freqs*YR, name, 'blue', units=PC)
    handles.append(hh)
    labels.append(nn)

    name = 'eccen'
    tw = ax.twinx()
    hh, nn = _draw_vals_conf(tw, freqs*YR, name, 'green')
    if hh is not None:
        handles.append(hh)
        labels.append(nn)

    ax.legend(handles, labels)
    return fig
'''


def plot_evo(evo, freqs=None, sepa=None):
    if (freqs is None) and (sepa is None):
        utils.error("Either `freqs` or `sepa` must be provided!")

    if freqs is not None:
        data = evo.at('fobs', freqs)
        xx = freqs * YR
        xlabel = 'GW Frequency [1/yr]'
    else:
        data = evo.at('sepa', sepa)
        xx = sepa / PC
        xlabel = 'Binary Separation [pc]'

    fig, ax = figax(xlabel=xlabel)

    def _draw_vals_conf(ax, xx, vals, color=None, label=None):
        if color is None:
            color = ax._get_lines.get_next_color()
        if label is not None:
            ax.set_ylabel(label, color=color)
            ax.tick_params(axis='y', which='both', colors=color)
        # vals = np.percentile(vals, [25, 50, 75], axis=0) / units
        vals = utils.quantiles(vals, [0.25, 0.50, 0.75], axis=0).T
        h1 = ax.fill_between(xx, vals[0], vals[-1], alpha=0.25, color=color)
        h2, = ax.plot(xx, vals[1], alpha=0.75, lw=2.0, color=color)
        return (h1, h2)

    # handles = []
    # labels = []

    name = 'Hardening Time [yr]'
    vals = np.fabs(data['sepa'] / data['dadt']) / YR
    _draw_vals_conf(ax, xx, vals, label=name)
    # handles.append(hh)
    # labels.append(name)

    # name = 'eccen'
    # tw = ax.twinx()
    # hh, nn = _draw_vals_conf(tw, freqs*YR, name, 'green')
    # if hh is not None:
    #     handles.append(hh)
    #     labels.append(nn)

    # ax.legend(handles, labels)
    return fig<|MERGE_RESOLUTION|>--- conflicted
+++ resolved
@@ -244,13 +244,9 @@
     # Create scalar-mappable
     smap = mpl.cm.ScalarMappable(norm=norm, cmap=cmap)
     # Bug-Fix something something
-<<<<<<< HEAD
     smap._A = []
     # Allow `smap` to be used to construct colorbars
     smap.set_array([])
-=======
-    # smap._A = []
->>>>>>> d1fb565e
     # Store type of mapping
     smap.log = log
 
